--- conflicted
+++ resolved
@@ -8,200 +8,34 @@
 from eratosthenes.generic.handler_s2 import meta_S2string
 from eratosthenes.generic.mapping_tools import RefTrans, pix2map, map2pix, \
     castOrientation
-from eratosthenes.generic.mapping_io import makeGeoIm, read_geo_image
-
-from eratosthenes.preprocessing.read_s2 import read_band_S2, read_sun_angles_S2
-from eratosthenes.preprocessing.shadow_geometry import medianFilShadows, \
-    sturge, labelOccluderAndCasted
-from eratosthenes.preprocessing.shadow_transforms import ruffenacht
-
-from eratosthenes.processing import coregistration
-
-datPath = '/Users/Alten005/surfdrive/Eratosthenes/Denali/' 
-#s2Path = 'Data/S2A_MSIL1C_20180225T214531_N0206_R129_T05VPL_20180225T232042/'
+from eratosthenes.generic.mapping_io import makeGeoIm, read_geo_image, \
+    read_geo_info
+from eratosthenes.generic.gis_tools import ll2utm, shape2raster
+
+from eratosthenes.preprocessing.handler_multispec import create_shadow_image
+from eratosthenes.preprocessing.read_s2 import read_sun_angles_s2
+from eratosthenes.preprocessing.shadow_geometry import create_shadow_polygons
+
+from eratosthenes.processing.coregistration import coregistration
+
+datPath = '/Users/Alten005/surfdrive/Eratosthenes/Denali/'
+#im_path = 'Data/S2A_MSIL1C_20180225T214531_N0206_R129_T05VPL_20180225T232042/'
 #fName = 'T05VPL_20180225T214531_B'
 
-s2Path = ('Data/S2A_MSIL1C_20180225T214531_N0206_R129_T05VNK_20180225T232042/',
+im_path = ('Data/S2A_MSIL1C_20180225T214531_N0206_R129_T05VNK_20180225T232042/',
           'Data/S2B_MSIL1C_20190225T214529_N0207_R129_T05VNK_20190226T010218/',
           'Data/S2A_MSIL1C_20200225T214531_N0209_R129_T05VNK_20200225T231600/')
 fName = ('T05VNK_20180225T214531_B', 'T05VNK_20190225T214529_B', 'T05VNK_20200225T214531_B')
 
+shadow_transform = 'ruffenacht' # method to deploy for shadow enhancement
+
 # do a subset of the imagery
-<<<<<<< HEAD
-minI = 4000
-maxI = 6000
-minJ = 4000
-maxJ = 6000
-
-bbox = (minI, maxI, minJ, maxJ)
-
-for i in range(len(s2Path)):
-    sen2Path = datPath + s2Path[i]
-    (S2time,S2orbit,S2tile) = meta_S2string(s2Path[i])
-    
-    # read imagery of the different bands
-    (B2, crs, geoTransform, targetprj) = read_band_S2('02', sen2Path)
-    (B3, crs, geoTransform, targetprj) = read_band_S2('03', sen2Path)
-    (B4, crs, geoTransform, targetprj) = read_band_S2('04', sen2Path)
-    (B8, crs, geoTransform, targetprj) = read_band_S2('08', sen2Path)
-    
-    mI = np.size(B2,axis=0)
-    nI = np.size(B2,axis=1)
-    
-    # reduce image space, so it fit in memory
-    B2 = B2[minI:maxI,minJ:maxJ]
-    B3 = B3[minI:maxI,minJ:maxJ]
-    B4 = B4[minI:maxI,minJ:maxJ]
-    B8 = B8[minI:maxI,minJ:maxJ]
-    
-    subTransform = RefTrans(geoTransform,minI,minJ) # create georeference for subframe
-    subM = np.size(B2,axis=0)
-    subN = np.size(B2,axis=1)    
-    # transform to shadow image
-    M = ruffenacht(B2,B3,B4,B8)
-    # makeGeoIm(M,subTransform,crs,sen2Path + "ruffenacht.tif")
-    # M = shadowIndex(B2,B3,B4,B8)
-    # makeGeoIm(M,subTransform,crs,sen2Path + "swIdx.tif") # pc1
-    # M = shadeIndex(B2,B3,B4,B8)
-    # makeGeoIm(M,subTransform,crs,sen2Path + "shIdx.tif")
-    # M = nsvi(B2,B3,B4)
-    # makeGeoIm(M,subTransform,crs,sen2Path + "nsvi.tif")
-    # M = mpsi(B2,B3,B4)
-    # makeGeoIm(M,subTransform,crs,sen2Path + "mpsi.tif")
-    makeGeoIm(M,subTransform,crs,sen2Path + "shadows.tif")
-    
-    del B2,B3,B4,B8
-    
-    if not os.path.exists(sen2Path + 'labelCastConn.tif'):
-        # classify into regions
-        siz = 5
-        loop = 100
-        Mmed = medianFilShadows(M,siz,loop)
-        labels = sturge(Mmed)
-        
-        # find self-shadow and cast-shadow
-        (sunZn,sunAz) = read_sun_angles_S2(sen2Path)
-        sunZn = sunZn[minI:maxI,minJ:maxJ]
-        sunAz = sunAz[minI:maxI,minJ:maxJ]
-        
-        makeGeoIm(labels,subTransform,crs,sen2Path + "labelPolygons.tif")
-        # raster-based
-        (castList,shadowRid) = labelOccluderAndCasted(labels, sunZn, sunAz)#, subTransform)
-        # write data 
-        makeGeoIm(shadowRid,subTransform,crs,sen2Path + "labelRidges.tif")
-        makeGeoIm(castList,subTransform,crs,sen2Path + "labelCastConn.tif")
-        
-#        # polygon-based
-#        castList = listOccluderAndCasted(labels, sunZn, sunAz, subTransform)
-#        # write data to txt-file
-#        # Header = ('ridgeX', 'ridgeY', 'castX', 'castY', 'sunAzi', 'sunZn')
-#        fCast = sen2Path+fName[i][0:-2]+'.txt'
-#        with open(fCast, 'w') as f:
-#            for item in castList:
-#                np.savetxt(f,item.reshape(1,6), fmt="%.2f", delimiter=",", 
-#                           newline='\n', header='', footer='', comments='# ')
-#        #        np.savetxt("test2.txt", x, fmt="%2.1f", delimiter=",")
-#        #        f.write("%s\n" % item)
-        print('wrote '+ fName[i][0:-2])
-    if not os.path.exists(sen2Path + 'rgi.tif'):
-        
-        if not os.path.exists(datPath + S2tile + '.tif'): # create RGI raster
-            rgiPath = datPath+'GIS/'
-            rgiFile = '01_rgi60_alaska.shp'
-            
-            outShp = rgiPath+rgiFile[:-4]+'_utm'+S2tile[1:3]+'.shp'
-            if not os.path.exists(outShp): # project RGI shapefile
-                #making the shapefile as an object.
-                inputShp = ogr.Open(rgiPath+rgiFile)
-                #getting layer information of shapefile.
-                inLayer = inputShp.GetLayer()
-                # get info for coordinate transformation
-                inSpatialRef = inLayer.GetSpatialRef()
-                # output SpatialReference
-                outSpatialRef = osr.SpatialReference()
-                outSpatialRef.ImportFromWkt(crs)
-                coordTrans = osr.CoordinateTransformation(inSpatialRef, outSpatialRef)
-                
-                driver = ogr.GetDriverByName('ESRI Shapefile')
-                # create the output layer
-                if os.path.exists(outShp):
-                    driver.DeleteDataSource(outShp)
-                outDataSet = driver.CreateDataSource(outShp)
-                outLayer = outDataSet.CreateLayer("reproject", outSpatialRef, geom_type=ogr.wkbMultiPolygon)
- #               outLayer = outDataSet.CreateLayer("reproject", geom_type=ogr.wkbMultiPolygon)
-                
-                # add fields
-                fieldDefn = ogr.FieldDefn('RGIId', ogr.OFTInteger) 
-                fieldDefn.SetWidth(14) 
-                fieldDefn.SetPrecision(1)
-                outLayer.CreateField(fieldDefn)
-                # inLayerDefn = inLayer.GetLayerDefn()
-                # for i in range(0, inLayerDefn.GetFieldCount()):
-                #     fieldDefn = inLayerDefn.GetFieldDefn(i)
-                #     outLayer.CreateField(fieldDefn)
-                
-                # get the output layer's feature definition
-                outLayerDefn = outLayer.GetLayerDefn()
-                
-                # loop through the input features
-                inFeature = inLayer.GetNextFeature()
-                while inFeature:
-                    # get the input geometry
-                    geom = inFeature.GetGeometryRef()
-                    # reproject the geometry
-                    geom.Transform(coordTrans)
-                    # create a new feature
-                    outFeature = ogr.Feature(outLayerDefn)
-                    # set the geometry and attribute
-                    outFeature.SetGeometry(geom)
-                    rgiStr = inFeature.GetField('RGIId')
-                    outFeature.SetField('RGIId', int(rgiStr[9:]))
-                    # add the feature to the shapefile
-                    outLayer.CreateFeature(outFeature)
-                    # dereference the features and get the next input feature
-                    outFeature = None
-                    inFeature = inLayer.GetNextFeature()
-                outDataSet = None # this creates an error but is needed?????
-            
-            #making the shapefile as an object.
-            rgiShp = ogr.Open(outShp)
-            #getting layer information of shapefile.
-            rgiLayer = rgiShp.GetLayer()
-            #get required raster band.
-            
-            driver = gdal.GetDriverByName('GTiff')
-            rgiRaster = driver.Create(datPath+S2tile+'.tif', mI, nI, 1, gdal.GDT_Int16)
-#            rgiRaster = gdal.GetDriverByName('GTiff').Create(datPath+S2tile+'.tif', mI, nI, 1, gdal.GDT_Int16)           
-            rgiRaster.SetGeoTransform(geoTransform)
-            band = rgiRaster.GetRasterBand(1)
-            #assign no data value to empty cells.
-            band.SetNoDataValue(0)
-            # band.FlushCache()
-            
-            #main conversion method
-            err = gdal.RasterizeLayer(rgiRaster, [1], rgiLayer, options=['ATTRIBUTE=RGIId'])
-            rgiRaster = None # missing link.....
-        
-        # create subset
-        (Msk, crs, geoTransform, targetprj) = read_geo_image(datPath+S2tile+'.tif')
-        (bboxX,bboxY) = pix2map(subTransform,np.array([0, subM]),np.array([0, subN]))
-        (bboxI,bboxJ) = map2pix(geoTransform, bboxX,bboxY)
-        bboxI = np.round(bboxI).astype(int)
-        bboxJ = np.round(bboxJ).astype(int)
-        msk = Msk[bboxI[0]:bboxI[1],bboxJ[0]:bboxJ[1]]
-        makeGeoIm(msk,subTransform,crs,sen2Path + 'rgi.tif')
-        
-
-## processing
-
-coregistration(s2Path, datPath, connectivity=2, stepSize=True, tempSize=15,
-               bbox=bbox, lstsq_mode='simple')
-#lkTransform = RefScale(RefTrans(subTransform,tempSize/2,tempSize/2),tempSize)   
-=======
 minI = 4000 # minimal row coordiante
 maxI = 6000 # maximum row coordiante
 minJ = 4000 # minimal collumn coordiante
 maxJ = 6000 # maximum collumn coordiante
+
+bbox = (minI, maxI, minJ, maxJ)
 
 for i in range(len(im_path)):
     sen2Path = dat_path + im_path[i]
@@ -249,137 +83,23 @@
 
 ## processing
 
-## co-register
-
-# construct network
-GridIdxs = getNetworkIndices(len(im_path))
-connectivity = 2 # amount of connection
-GridIdxs = getNetworkBySunangles(dat_path, im_path, connectivity)
-
-Astack = np.zeros([GridIdxs.shape[1],len(im_path)]) # General coregistration adjustment matrix
-Astack[np.arange(GridIdxs.shape[1]),GridIdxs[0,:]] = +1
-Astack[np.arange(GridIdxs.shape[1]),GridIdxs[1,:]] = -1
-Astack = np.transpose(Astack)
-
-tempSize = 15
-stepSize = True
-# get observation angle
-(obsZn,obsAz) = read_view_angles_s2(sen2Path)
-obsZn = obsZn[minI:maxI,minJ:maxJ]
-obsAz = obsAz[minI:maxI,minJ:maxJ]
-if stepSize: # reduce to kernel resolution
-    radius = np.floor(tempSize/2).astype('int')
-    Iidx = np.arange(radius, obsZn.shape[0]-radius, tempSize)
-    Jidx = np.arange(radius, obsZn.shape[1]-radius, tempSize)
-    IidxNew = np.repeat(np.transpose([Iidx]), len(Jidx), axis=1)
-    Jidx = np.repeat([Jidx], len(Iidx), axis=0)
-    Iidx = IidxNew
-
-    obsZn = obsZn[Iidx,Jidx]
-    obsAz = obsAz[Iidx,Jidx]
-    del IidxNew,radius,Iidx,Jidx
-
-sig_y = 10; # matching precision
-Dstack = np.zeros([GridIdxs.shape[1],2])
-for i in range(GridIdxs.shape[1]):
-    for j in range(2):
-        sen2Path = dat_path + im_path[GridIdxs[j,i]]
-        # get sun orientation
-        (sunZn,sunAz) = read_sun_angles_s2(sen2Path)
-        sunZn = sunZn[minI:maxI,minJ:maxJ]
-        sunAz = sunAz[minI:maxI,minJ:maxJ]
-        # read shadow image
-        img = gdal.Open(sen2Path + "shadows.tif")
-        M = np.array(img.GetRasterBand(1).ReadAsArray())
-        # create ridge image
-        Mcan = castOrientation(M,sunZn,sunAz)
-        # Mcan = castOrientation(msk,sunZn,sunAz)
-        Mcan[Mcan<0] = 0
-        if j==0:
-            Mstack = Mcan
-        else:
-            Mstack = np.stack((Mstack, Mcan), axis=2)
-
-    # optical flow following Lukas Kanade
-
-    #####################
-    # blur with gaussian?
-    #####################
-
-    (y_N,y_E) = LucasKanade(Mstack[:,:,0], Mstack[:,:,1],
-                    tempSize, stepSize)
-    # select correct displacements
-    Msk = y_N!=0
-
-    #########################
-    # also get stable ground?
-    #########################
-
-    # robust selection through group statistics
-    med_N = np.median(y_N[Msk])
-    mad_N = np.median(np.abs(y_N[Msk] - med_N))
-
-    med_E = np.median(y_E[Msk])
-    mad_E = np.median(np.abs(y_E[Msk] - med_E))
-
-    # robust 3sigma-filtering
-    alpha = 3
-    IN_N = (y_N > med_N-alpha*mad_N) & (y_N < med_N+alpha*mad_N)
-    IN_E = (y_E > med_E-alpha*mad_E) & (y_E < med_E+alpha*mad_E)
-    IN = IN_N & IN_E
-    del IN_N,IN_E,med_N,mad_N,med_E,mad_E
-
-    # keep selection and get their observation angles
-    IN = IN & Msk
-    y_N = y_N[IN]
-    y_E = y_E[IN]
-    y_Zn = abs(obsZn[IN]) # no negative values permitted
-    y_Az = obsAz[IN]
-
-    # Generalized Least Squares adjustment, as there might be some heteroskedasticity
-    # construct measurement vector and variance matrix
-    A = np.tile(np.identity(2, dtype = float), (len(y_N), 1))
-    y = np.reshape(np.hstack((y_N[:,np.newaxis],y_E[:,np.newaxis])),(-1,1))
-
-    # # build 2*2*n covariance matrix
-    # q_yy = np.zeros((len(y_Zn),2,2), dtype = float)
-    # for b in range(len(y_Zn)):
-    #     q_yy[b,:,:] = np.matmul(rotMat(y_Az[b]),np.array([[sig_y, 0], [0, (1+np.tan(np.radians(y_Zn[b])))*sig_y]]))
-    # # transform to diagonal matrix
-    # Q_yy = block_diag(*q_yy)
-    # del q_yy,y_N,y_E,y_Zn,y_Az
-
-    xHat = np.linalg.lstsq(A, y, rcond=None)
-    xHat = xHat[0]
-    # gls_model = sm.GLS(A, y, sigma=Q_yy)
-    # x_hat = gls_model.fit()
-    Dstack[i,:] = np.transpose(xHat)
-
-xCoreg = np.linalg.lstsq(Astack, Dstack, rcond=None)
-xCoreg = xCoreg[0]
-# write co-registration
-f = open(dat_path+'coreg.txt', 'w')
-for i in range(xCoreg.shape[0]):
-    line = im_path[i]+' '+'{:+3.4f}'.format(xCoreg[i,0])+' '+'{:+3.4f}'.format(xCoreg[i,1])
-    f.write(line + '\n')
-f.close()
-
+coregistration(im_path, dat_path, connectivity=2, step_size=True, temp_size=15,
+               bbox=bbox, lstsq_mode='simple')
 #lkTransform = RefScale(RefTrans(subTransform,tempSize/2,tempSize/2),tempSize)
->>>>>>> 6e6277c8
 #makeGeoIm(Dstack[0],lkTransform,crs,"DispAx1.tif")
 
 
 
 # make stack of Labels & Connectivity
-for i in range(len(s2Path)):
-    sen2Path = datPath + s2Path[i]
+for i in range(len(im_path)):
+    sen2Path = dat_path + im_path[i]
     # if i==0:
     (Rgi, spatialRef, geoTransform, targetprj) = read_geo_image(sen2Path + 'rgi.tif')
     # img = gdal.Open(sen2Path + 'rgi.tif')
     # Rgi = np.array(img.GetRasterBand(1).ReadAsArray())
-        # Cast = np.zeros([Rgi.shape[0],Rgi.shape[1],len(s2Path)])
+        # Cast = np.zeros([Rgi.shape[0],Rgi.shape[1],len(im_path)])
         # Cast = Cast.astype(np.int32)
-        # Conn = np.zeros([Rgi.shape[0],Rgi.shape[1],len(s2Path)])
+        # Conn = np.zeros([Rgi.shape[0],Rgi.shape[1],len(im_path)])
         # Conn = Conn.astype(np.int32)
     img = gdal.Open(sen2Path + 'labelPolygons.tif')
     cast = np.array(img.GetRasterBand(1).ReadAsArray())
@@ -425,7 +145,7 @@
     (castngX,castngY) = pix2map(geoTransform,castngIJ[:,0],castngIJ[:,1])
 
     # get sun angles, at casting locations
-    (sunZn,sunAz) = read_sun_angles_S2(sen2Path)
+    (sunZn,sunAz) = read_sun_angles_s2(sen2Path)
     #OBS: still in relative coordinates!!!
     sunZn = sunZn[minI:maxI,minJ:maxJ]
     sunAz = sunAz[minI:maxI,minJ:maxJ]
@@ -444,7 +164,7 @@
     del cast,conn
 
 # get co-registration information
-with open(datPath+'coreg.txt') as f:
+with open(dat_path+'coreg.txt') as f:
     lines = f.read().splitlines()
 coName = [line.split(' ')[0] for line in lines]
 coReg = np.array([list(map(float,line.split(' ')[1:])) for line in lines])
@@ -452,15 +172,6 @@
 
 # construct connectivity
 for i in range(GridIdxs.shape[1]):
-<<<<<<< HEAD
-    fnam1 = s2Path[GridIdxs[0][i]]
-    fnam2 = s2Path[GridIdxs[1][i]]
-    
-    # get start and finish points of shadow edges
-    conn1 = np.loadtxt(fname = datPath+fnam1+'conn.txt')
-    conn2 = np.loadtxt(fname = datPath+fnam2+'conn.txt')
-    
-=======
     fnam1 = im_path[GridIdxs[0][i]]
     fnam2 = im_path[GridIdxs[1][i]]
 
@@ -468,7 +179,6 @@
     conn1 = np.loadtxt(fname = dat_path+fnam1+'conn.txt')
     conn2 = np.loadtxt(fname = dat_path+fnam2+'conn.txt')
 
->>>>>>> 6e6277c8
     # compensate for coregistration
     coid1 = coName.index(fnam1)
     coid2 = coName.index(fnam2)
@@ -518,7 +228,7 @@
 # makeGeoIm(Mcan,subTransform,crs,"shadowRidges.tif")
 
 # merge lists
-for i in range(len(s2Path)):
+for i in range(len(im_path)):
     print('getting together')
 
 #processed_image = cv2.filter2D(image,-1,kernel)
