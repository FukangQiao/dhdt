import numpy as np
import statsmodels.api as sm

from osgeo import gdal
from scipy.linalg import block_diag

from .matching_tools import get_coordinates_of_template_centers, \
    get_grid_at_template_centers, lucas_kanade
from .network_tools import getNetworkIndices, getNetworkBySunangles, \
    getAdjacencyMatrixFromNetwork
from .handler_s2 import read_view_angles_s2
from ..generic.mapping_tools import castOrientation, rotMat
from ..generic.filtering_statistical import mad_filtering
from ..preprocessing.read_s2 import read_sun_angles_s2


<<<<<<< HEAD
def coregister(sat_path, dat_path, connectivity=2, step_size=True,
                   temp_size=15, bbox=None, sig_y=10, lstsq_mode='ordinary', 
=======
def coregistration(sat_path, dat_path, connectivity=2, step_size=True,
                   temp_size=15, bbox=None, sig_y=10, lstsq_mode='ordinary',
>>>>>>> 11425806
                   rgi_mask=None):
    """
    Find the relative position between imagery, using the illuminated direction
    of the image. A network of images is constructed, so a bundle block
    adjustment is possible, with associated error-propagation.

    input:   sat_path       list              image names
             dat_path       string            location of the images
             connectivity   integer           amount of connections for each
                                              node in the network
             step_size      boolean           reduce sampling grid to kernel
                                              resolution, so estimates are
                                              uncorrelated
             temp_size      integer           size of the kernel, in pixels
             bbox           array (4 x 1)     array giving a subset, if this is
                                              used, instead of the full image
             sig_y          float             matching precision, in meters
             lstsq_mode     string            least squares adjustment method
                                              one can choose from:
                                                  - ordinary
                                                  - weighted
                                                  - generalized
             rgi_mask       array (m x n)     glacier/stable terrain mask
    """

    # construct network
    GridIdxs = getNetworkIndices(len(sat_path))
    GridIdxs = getNetworkBySunangles(dat_path, sat_path, connectivity)
    Astack = getAdjacencyMatrixFromNetwork(GridIdxs, len(sat_path))

    if lstsq_mode in ('weighted', 'generalized'):
        # get observation angle
        sen2Path = dat_path + sat_path[0]
        (obsZn, obsAz) = read_view_angles_s2(sen2Path)
        if bbox is not None:
            obsZn = obsZn[bbox[0]:bbox[1], bbox[2]:bbox[3]]
            obsAz = obsAz[bbox[0]:bbox[1], bbox[2]:bbox[3]]

    Dstack = np.zeros(GridIdxs.T.shape)
    for i in range(GridIdxs.shape[1]):
        for j in range(GridIdxs.shape[0]):
            sen2Path = dat_path + sat_path[GridIdxs[j, i]]
            # get sun orientation
            (_, sunAz) = read_sun_angles_s2(sen2Path)
            if bbox is not None:
                sunAz = sunAz[bbox[0]:bbox[1], bbox[2]:bbox[3]]
            # read shadow image
            img = gdal.Open(sen2Path + "shadows.tif")
            M = np.array(img.GetRasterBand(1).ReadAsArray())

            if i==0 & j==0:
                if step_size:  # reduce to kernel resolution
                    (sampleI, sampleJ) = get_coordinates_of_template_centers(\
                                                M, temp_size)
                else:
                    # sampling grid will be a full resolution, for every pixel
                    (sampleJ, sampleI) = np.meshgrid(np.arange(M.shape[1]), \
                                                     np.arangec(M.shape[0]))

            # create ridge image
            Mcan = castOrientation(M, sunAz)
            Mcan[Mcan < 0] = 0
            if j == 0:
                Mstack = Mcan
            else:
                Mstack = np.stack((Mstack, Mcan), axis=2)

        # optical flow following Lukas Kanade

        #####################
        # blur with gaussian?
        #####################

        (y_N, y_E) = lucas_kanade(Mstack[:, :, 0], Mstack[:, :, 1],
                                 temp_size, sampleI, sampleJ)


        # select correct displacements
        if rgi_mask is None:
            Msk = y_N != 0
        else:
            # also get stable ground?
            raise NotImplementedError('Not implemented yet!')

        # robust 3sigma-filtering
        cut_off = 3
        IN = mad_filtering(y_N[Msk], cut_off) and \
            mad_filtering(y_N[Msk], cut_off)

        # keep selection and get their observation angles
        IN = IN & Msk
        y_N = y_N[IN]
        y_E = y_E[IN]

        # construct design matrix and measurement vector
        A = np.tile(np.identity(2, dtype=float), (len(y_N), 1))
        y = np.reshape(np.hstack((y_N[:, np.newaxis], y_E[:, np.newaxis])),
                       (-1, 1))

        if lstsq_mode == 'ordinary':
            xHat = np.linalg.lstsq(A, y, rcond=None)
            xHat = xHat[0]
        elif lstsq_mode == 'generalized':
            # there might be some heteroskedasticity
            y_Zn = abs(obsZn[IN])  # no negative values permitted
            y_Az = obsAz[IN]

            # build 2*2*n covariance matrix
            q_yy = np.zeros((len(y_Zn), 2, 2), dtype=np.float)
            for b in range(len(y_Zn)):
                B = np.array([[sig_y, 0],
                              [0, (1+np.tan(np.radians(y_Zn[b])))*sig_y]])
                q_yy[b] = np.matmul(rotMat(y_Az[b]), B)
            # transform to diagonal matrix
            Q_yy = block_diag(*q_yy)
            del q_yy, y_N, y_E, y_Zn, y_Az
            gls_model = sm.GLS(A, y, sigma=Q_yy)
            xHat = gls_model.fit()
        elif lstsq_mode == 'weighted':
            raise NotImplementedError('Not implemented yet!')

        Dstack[i, :] = np.transpose(xHat)

    xCoreg = np.linalg.lstsq(Astack, Dstack, rcond=None)
    xCoreg = xCoreg[0]

    # write co-registration
    f = open(dat_path + 'coreg.txt', 'w')
    for i in range(xCoreg.shape[0]):
        line = sat_path[i] + ' ' + '{:+3.4f}'.format(
            xCoreg[i, 0]) + ' ' + '{:+3.4f}'.format(xCoreg[i, 1])
        f.write(line + '\n')
    f.close()

def get_coregistration(dat_path,im_list=None):
    """
    The co-registration parameters are written in a specific file. This
    function retrieves these parameters, and finds the corresponding values
    of the images given by im_list
    
    input:   dat_path       string            location of the images
             im_list        list (k x 1)      image names
    output:  co_name        list (k x 1)      code of the image or image name
             co_reg         array  (k x 2)    relative coordinates of the 
                                              network adjustment
    """
    # read file
    with open(dat_path+'coreg.txt') as f:
        lines = f.read().splitlines()
        co_name = [line.split(' ')[0] for line in lines]
        co_reg = np.array([list(map(float,line.split(' ')[1:])) for line in lines])
    del lines
    
    # make a selection
    if im_list is not None:
        raise NotImplementedError('Not implemented yet!')
    
    return co_name, co_reg<|MERGE_RESOLUTION|>--- conflicted
+++ resolved
@@ -14,13 +14,8 @@
 from ..preprocessing.read_s2 import read_sun_angles_s2
 
 
-<<<<<<< HEAD
 def coregister(sat_path, dat_path, connectivity=2, step_size=True,
-                   temp_size=15, bbox=None, sig_y=10, lstsq_mode='ordinary', 
-=======
-def coregistration(sat_path, dat_path, connectivity=2, step_size=True,
                    temp_size=15, bbox=None, sig_y=10, lstsq_mode='ordinary',
->>>>>>> 11425806
                    rgi_mask=None):
     """
     Find the relative position between imagery, using the illuminated direction
@@ -160,11 +155,11 @@
     The co-registration parameters are written in a specific file. This
     function retrieves these parameters, and finds the corresponding values
     of the images given by im_list
-    
+
     input:   dat_path       string            location of the images
              im_list        list (k x 1)      image names
     output:  co_name        list (k x 1)      code of the image or image name
-             co_reg         array  (k x 2)    relative coordinates of the 
+             co_reg         array  (k x 2)    relative coordinates of the
                                               network adjustment
     """
     # read file
@@ -173,9 +168,9 @@
         co_name = [line.split(' ')[0] for line in lines]
         co_reg = np.array([list(map(float,line.split(' ')[1:])) for line in lines])
     del lines
-    
+
     # make a selection
     if im_list is not None:
         raise NotImplementedError('Not implemented yet!')
-    
+
     return co_name, co_reg