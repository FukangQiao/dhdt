import os
import re
import warnings

import numpy as np
import pandas as pd
from numpy.lib.recfunctions import merge_arrays, stack_arrays
from scipy import ndimage, sparse

from dhdt.generic.debugging import loggg
from dhdt.generic.filtering_statistical import mad_filtering
from dhdt.generic.geometry_tools import point_distance_irt_line
from dhdt.generic.handler_im import simple_nearest_neighbor
from dhdt.generic.mapping_tools import map2pix, pix2map
from dhdt.postprocessing.temporal_tools import (get_temporal_incidence_matrix,
                                                get_temporal_weighting)
from dhdt.processing.coupling_tools import (angles2unit,
                                            get_elevation_difference,
                                            merge_by_common_caster_id,
                                            pair_posts)
from dhdt.processing.matching_tools import remove_posts_pairs_outside_image
from dhdt.processing.network_tools import get_network_indices


def get_conn_col_header():
    """ give the collumn name and datatypes

    photohypsometric connectivity textfiles can have different data collumns
    and be of different types. Such are typically given in the header. This
    function specifies its order, so connectivity files can be consistent.

    Returns
    -------
    col_names : list
        list with names of the collumns
    col_dtype : numpy.datatype
        specifies the datatypes of the different collumns
    col_frmt : tuple of strings
        specifies the format for export
    """
    col_names = [
        'timestamp', 'caster_X', 'caster_Y', 'caster_Z', 'caster_id',
        'casted_X', 'casted_Y', 'casted_X_refine', 'casted_Y_refine',
        'azimuth', 'zenith', 'zenith_refrac', 'orbit_id', 'view_az', 'view_zn',
        'glacier_id', 'dh', 'dt'
    ]
    col_dtype = np.dtype([('timestamp', '<M8[D]'), ('caster_X', np.float64),
                          ('caster_Y', np.float64), ('caster_id', np.int32),
                          ('caster_az', np.float64), ('caster_zn', np.float64),
                          ('caster_Z', np.float64), ('casted_X', np.float64),
                          ('casted_Y', np.float64), ('casted_az', np.float64),
                          ('casted_zn', np.float64),
                          ('casted_X_refine', np.float64),
                          ('casted_Y_refine', np.float64),
                          ('azimuth', np.float64), ('zenith', np.float64),
                          ('zenith_refrac', np.float64),
                          ('orbit_id', np.int32), ('glacier_id', np.int32),
                          ('dh', np.float64), ('dt', '<m8[D]')])
    return col_names, col_dtype


def write_df_to_conn_file(df, conn_dir, conn_file="conn.txt", append=False):
    col_names, col_dtype = get_conn_col_header()

    conn_path = os.path.join(conn_dir, conn_file)

    df_sel = df[df.columns.intersection(list(col_names))]
    col_idx = df_sel.columns.get_indexer(list(col_names))
    IN = col_idx != -1
    col_idx = col_idx[IN]

    if append and os.path.isfile(conn_path):
        f = open(conn_path, 'a+')
    else:
        f = open(conn_path, 'w')
        print('# ' + ' '.join(tuple(np.array(col_names)[IN])), file=f)

    # write rows of dataframe into text file
    for k in range(df_sel.shape[0]):
        line = ''
        for idx, val in enumerate(col_idx):
            col_oi = df_sel.columns[val]
            if col_oi in (
                    'timestamp',
                    'date',
            ):
                line += str(df_sel.iloc[k, val])[:10]
            elif col_oi in ('azimuth', 'zenith', 'zenith_refrac', 'caster_zn',
                            'caster_az', 'casted_zn', 'casted_az'):
                line += '{:+3.4f}'.format(df_sel.iloc[k, val])
            elif col_oi in ('caster_Z', 'casted_Z', 'dh'):
                line += '{:+4.2f}'.format(df_sel.iloc[k, val])
            elif col_oi in ('orbit_id', 'caster_id', 'glacier_id'):
                line += "{:03d}".format(df_sel.iloc[k, val])
            else:
                line += '{:+8.2f}'.format(df_sel.iloc[k, val])
            line += ' '
        print(line[:-1], file=f)  # remove last spacer
    f.close()
    return


def write_df_to_belev_file(df, belev_dir, rgi_num=0, rgi_region=0):
    belev_name = 'belev_' + str(rgi_region).zfill(2) + '.' + \
                 str(rgi_num).zfill(5) + '.dat.txt'
    belev_path = os.path.join(belev_dir, belev_name)
    f = open(belev_path, 'w')

    header = 'Elev  ' + "  ".join(list(map(str, df.columns)))
    print(header, file=f)

    def func(x):
        return '{:+.2f}'.format(x)

    for index, row in df.iterrows():
        line = index + "  " + "  ".join(list(map(func, row)))
        print(line, file=f)
    f.close()
    return


def get_timestamp_conn_file(conn_path, no_lines=6):
    """ looks inside the comments of a .txt for the time stamp

    Parameters
    ----------
    conn_path : string
        path and filename towards the text file
    no_lines : integer, default=6
        amount of lines to scan in the text file

    Returns
    -------
    timestamp : numpy.datetime64

    See Also
    --------
    get_header_conn_file
    """
    assert isinstance(conn_path, str), ('please provide a string')
    assert os.path.isfile(conn_path), ('please provide a correct location')
    timestamp = None
    with open(conn_path) as file:
        lines = [next(file, '') for x in range(no_lines)]

    for line in lines:
        if line.startswith('#') and bool(re.search('time', line)):
            timing = line.split(':')[-1]
            timestamp = np.datetime64(timing.replace('\n', '').strip())
    return timestamp


def get_header_conn_file(conn_path, no_lines=6):
    """ looks inside the comments of a .txt for the time stamp

    Parameters
    ----------
    conn_path : string
        path and filename towards the text file
    no_lines : integer, default=6
        amount of lines to scan in the text file

    Returns
    -------
    header : list
        a list of strings

    See Also
    --------
    get_timestamp_conn_file
    """
    assert isinstance(conn_path, str), ('please provide a string')
    assert os.path.isfile(conn_path), ('please provide a correct location')
    header = None
    with open(conn_path) as file:
        lines = [next(file, '') for x in range(no_lines)]

    for line in lines:
        if line.startswith('#'):
            header = [names.strip() for names in line.split(' ')[1:]]
    return header


def read_conn_to_df(conn_path, conn_file='conn.txt'):
    if os.path.isdir(conn_path):
        conn_path = os.path.join(conn_path, conn_file)
    col_names = get_header_conn_file(conn_path)
    dh = pd.read_csv(conn_path,
                     delim_whitespace=True,
                     header=None,
                     names=col_names,
                     comment='#')

    if 'timestamp' not in col_names:
        im_date = get_timestamp_conn_file(conn_path)
        if im_date is not None:
            t = np.tile(im_date, dh.shape[0])
            dh.insert(0, 'timestamp', t)
    return dh


def read_conn_files_to_stack(folder_list,
                             conn_file="conn.txt",
                             folder_path=None):
    """ read shadow line text file(s) into numpy.recordarray

    Parameters
    ----------
    folder_list : tuple of strings
        locations where connectivity files are located
    conn_file : {string, tuple of strings}
        name of the connectivity file
    folder_path : string
        root location where all processing folders of the imagery are situated

    Returns
    -------
    dh : numpy.recordarray
        stack of coordinates and times, having the following collumns:
            - timestamp : date stamp
            - caster_x, caster_y : map coordinate of start of shadow
            - casted_x, casted_y : map coordinate of end of shadow
            - azimuth : sun orientation, unit=degrees
            - zenith : overhead angle of the sun, unit=degrees
    """
    if isinstance(conn_file, tuple):
        conn_counter = len(conn_file)
    else:
        conn_counter = len(folder_list)

    dh_stack = None
    for i in range(conn_counter):
        if isinstance(conn_file, tuple):
            c_file = conn_file[i]
        else:
            c_file = conn_file

        if folder_path is None:
            conn_path = os.path.join(folder_list[i], c_file)
        elif folder_list is None:
            conn_path = os.path.join(folder_path, c_file)
        else:
            conn_path = os.path.join(folder_path, folder_list[i], c_file)

        if not os.path.isfile(conn_path):
            continue

        if isinstance(conn_file, tuple):
            im_date = np.datetime64('2018-05-16')
            print('OBS: taking arbitrary date')
        else:
            im_date = np.datetime64(folder_list[i][3:])

        C = np.loadtxt(conn_path)
        desc = np.dtype([('timestamp', '<M8[D]'), ('caster_X', np.float64),
                         ('caster_Y', np.float64), ('casted_X', np.float64),
                         ('casted_Y', np.float64), ('azimuth', np.float64),
                         ('zenith', np.float64)])
        dh = np.rec.fromarrays([
            np.tile(im_date, C.shape[0]), C[:, 0], C[:, 1], C[:, 2], C[:, 3],
            C[:, 4], C[:, 5]
        ],
                               dtype=desc)
        del C, im_date
        if dh_stack is None:
            dh_stack = dh.copy()
            continue

        # pair coordinates of the new list to older entries, through
        # a unique counter, given by "caster_id"
        idx_uni = pair_posts(np.column_stack(
            [dh_stack['caster_X'], dh_stack['caster_Y']]),
                             np.column_stack([dh['caster_X'], dh['caster_Y']]),
                             thres=10)

        id_counter = 1
        if 'id' in dh_stack.dtype.names:
            id_counter = np.max(dh_stack['caster_id']) + 1
            id_dh = np.zeros(dh.shape[0], dtype=int)
            # assign to older id's
            NEW = dh_stack['caster_id'][idx_uni[:, 0]] == 0
            id_dh[idx_uni[np.invert(NEW), 1]] = \
                dh_stack['id'][idx_uni[np.invert(NEW), 0]]

            # create new ids
            id_dh[idx_uni[NEW, 1]] = id_counter + \
                np.arange(0, np.sum(NEW)).astype(int)
            dh_stack['id'][idx_uni[NEW, 0]] = id_counter + \
                np.arange(0, np.sum(NEW)).astype(int)
            id_dh = np.rec.fromarrays([id_dh],
                                      dtype=np.dtype([('caster_id', int)]))
            dh = merge_arrays((dh, id_dh), flatten=True, usemask=False)
        else:
            id_stack = np.zeros(dh_stack.shape[0], dtype=int)
            id_dh = np.zeros(dh.shape[0], dtype=int)
            id_stack[idx_uni[:, 0]] = \
                id_counter + np.arange(0, idx_uni.shape[0]).astype(int)
            id_dh[idx_uni[:, 1]] = \
                id_counter + np.arange(0, idx_uni.shape[0]).astype(int)
            id_stack = np.rec.fromarrays([id_stack],
                                         dtype=np.dtype([('caster_id', int)]))
            id_dh = np.rec.fromarrays([id_dh],
                                      dtype=np.dtype([('caster_id', int)]))
            dh = merge_arrays((dh, id_dh), flatten=True, usemask=False)
            dh_stack = merge_arrays((dh_stack, id_stack),
                                    flatten=True,
                                    usemask=False)
        dh_stack = stack_arrays((dh, dh_stack), asrecarray=True, usemask=False)
    return dh_stack


def read_conn_files_to_df(folder_list,
                          conn_file="conn.txt",
                          folder_path=None,
                          dist_thres=10.):
    r""" read shadow line text file(s) into pandas.DataFrame

    Parameters
    ----------
    folder_list : {string, tuple of strings}
        locations where connectivity files are located
    conn_file : {string, tuple of strings}
        name of the connectivity file
    folder_path : string
        root location where all processing folders of the imagery are situated
    dist_thres : float, unit=m
        when combining caster posts, what is the maximum distance to tolerate a
        match, and create an 'caster_id'.

    Returns
    -------
    dh : pandas.DataFrame
        DataFrame of coordinates and times, having the following collumns:
            - timestamp : date stamp
            - caster_x, caster_y : map coordinate of start of shadow
            - casted_x, casted_y : map coordinate of end of shadow
            - azimuth : sun orientation, unit=degrees
            - zenith : overhead angle of the sun, unit=degrees

    Notes
    -----
    The nomenclature is as follows:

        .. code-block:: text

          * sun
           \
            \ <-- sun trace
             \
             |\ <-- caster
             | \
             |  \                    ^ Z
             |   \                   |
         ----┴----+  <-- casted      └-> {X,Y}

    The angles related to the sun are as follows:

        .. code-block:: text

          surface normal              * sun
          ^                     ^    /
          |                     |   /
          |-- zenith angle      |  /
          | /                   | /|
          |/                    |/ | elevation angle
          └----                 └------ {X,Y}

        The azimuth angle declared in the following coordinate frame:

        .. code-block:: text

                 ^ North & Y
                 |
            - <--|--> +
                 |
                 +----> East & X

    The text file has the following columns:

        .. code-block:: text

            * conn.txt
            ├ caster_X      <- map location of the start of the shadow trace
            ├ caster_Y
            ├ casted_X
            ├ casted_Y      <- map location of the end of the shadow trace
            ├ azimuth       <- argument of the illumination direction
            └ zenith        <- off-normal angle of the sun without atmosphere
    """
    assert isinstance(folder_list, tuple) ^ isinstance(conn_file, tuple), \
        ('one should be a tuple, while the other should be a string')
    if isinstance(conn_file, tuple):
        conn_counter = len(conn_file)
    else:
        conn_counter = len(folder_list)

    dh_df = None
    for i in range(conn_counter):
        c_file = conn_file[i] if isinstance(conn_file, tuple) else conn_file

        if folder_path is None:
            conn_path = os.path.join(folder_list[i], c_file)
        elif folder_list is None:
            conn_path = os.path.join(folder_path, c_file)
        elif isinstance(folder_list, tuple):
            conn_path = os.path.join(folder_path, folder_list[i], c_file)
        else:
            conn_path = os.path.join(folder_path, folder_list, c_file)

        if not os.path.isfile(conn_path):
            continue

        dh = read_conn_to_df(conn_path)

        if dh_df is None:
            dh_df = dh.copy()
            continue

        # pair coordinates of the new list to older entries, through
        # a unique counter, given by "caster_id"
        idx_uni = pair_posts(dh_df[['caster_X', 'caster_Y']].to_numpy(),
                             dh[['caster_X', 'caster_Y']].to_numpy(),
                             thres=dist_thres)
        dh_df = merge_by_common_caster_id(dh_df, dh, idx_uni)
    return dh_df


def clean_locations_with_no_caster_id(dh):
    """ multi-temporal photohypsometric data can have common caster locations.
    An identification number can be given to them. If this is not done, these
    data are redundant, and can be removed. This function does that.

    Parameters
    ----------
    dh : {numpy.ndarray, numpy.recordarray, pandas.DataFrame}
        array with photohypsometric information

    Returns
    -------
    dh : {numpy.ndarray, numpy.recordarray, pandas.DataFrame}
        reduced array

    See Also
    --------
    read_conn_files_to_stack, read_conn_files_to_df
    """
    if type(dh) in (np.recarray, ):
        dh = clean_locations_with_no_caster_id_rec(dh)
    elif type(dh) in (np.ndarray, ):
        dh = clean_locations_with_no_caster_id_np(dh)
    else:
        dh = clean_dh_with_no_caster_id_pd(dh)
    return dh


def clean_locations_with_no_caster_id_rec(dh):
    return dh[dh['caster_id'] != 0]


def clean_locations_with_no_caster_id_np(dh):
    return dh[dh[:, -1] != 0]


@loggg
def clean_dh_with_no_caster_id_pd(dh):
    if 'caster_id' in dh.columns:
        dh.drop(dh[dh['caster_id'] == 0].index, inplace=True)
    return dh


@loggg
def keep_refined_locations(dh):
    """ if the refinement has not been able to get a sub-pixel location
    estimate it will have the same location as the initial location. Hence,
    such locations can be excluded, which this function does.

    Parameters
    ----------
    dh : pandas.DataFrame
        DataFrame of coordinates and times, having at least the following
        collumns:
            - caster_z : elevation of the start of shadow
                (the newly created collumn)
            - timestamp : date stamp
            - caster_X, caster_Y : map coordinate of start of shadow
            - casted_X, casted_Y : map coordinate of end of shadow
            - casted_X_refine, casted_Y_refine :
                refined map coordinate of end of shadow
            - azimuth : sun orientation, unit=degrees
            - zenith : overhead angle of the sun, unit=degrees
    """
    if np.all([
            header in dh.columns
            for header in ('casted_X_refine', 'casted_Y_refine')
    ]):
        # only keep data points that we able to refine their position
        dh.drop(dh[dh['casted_X_refine'] == dh['casted_X']].index,
                inplace=True)
    return dh


def update_caster_elevation(dh, Z, geoTransform):
    r""" include the elevation of the caster location (the start of the shadow
    trace) as a collumn. Which has the name 'caster_z'

    Parameters
    ----------
    dh : {numpy.ndarray, numpy.recordarray, pandas.DataFrame}
        array with photohypsometric information
    Z : numpy.ndarray, size=(m,n), unit=meters
        grid with elevation values
    geoTransform : tuple, size={(1,6), (1,8)}
        affine transformation coefficients

    Returns
    -------
    dh : pandas.DataFrame
        DataFrame of coordinates and times, having at least the following
        collumns:
            - caster_z : elevation of the start of shadow
                (the newly created collumn)
            - timestamp : date stamp
            - caster_x, caster_y : map coordinate of start of shadow
            - casted_x, casted_y : map coordinate of end of shadow
            - azimuth : sun orientation, unit=degrees
            - zenith : overhead angle of the sun, unit=degrees

    See Also
    --------
    update_casted_elevation
    update_caster_view_angles

    Notes
    -----
    The nomenclature is as follows:

        .. code-block:: text

          * sun
           \
            \ <-- sun trace
             \
             |\ <-- caster
             | \
             |  \                    ^ Z
             |   \                   |
         ----┴----+  <-- casted      └-> {X,Y}
    """
    if type(dh) in (pd.core.frame.DataFrame, ):
        update_caster_elevation_pd(dh, Z, geoTransform)
    # todo : make the same function for recordarray
    return dh


@loggg
def update_caster_elevation_pd(dh, Z, geoTransform):
    coi = 'caster_Z'  # column of interest
    assert np.all(
        [header in dh.columns for header in ('caster_X', 'caster_Y')])
    # get elevation of the caster locations
    i_im, j_im = map2pix(geoTransform, dh['caster_X'].to_numpy(),
                         dh['caster_Y'].to_numpy())
    dh_Z = ndimage.map_coordinates(Z, [i_im, i_im], order=1, mode='mirror')

    if coi not in dh.columns:
        dh.insert(len(dh.keys()), coi, dh_Z)
    else:
        dh[coi] = dh_Z
    return dh


def update_casted_elevation(dxyt, Z, geoTransform):
    r""" include the elevation of the casted location (the end of the shadow
    trace) as a collumn. Which has the name 'casted_z'

    Parameters
    ----------
    dh : {numpy.ndarray, numpy.recordarray, pandas.DataFrame}
        array with photohypsometric information
    Z : numpy.ndarray, size=(m,n), unit=meters
        grid with elevation values
    geoTransform : tuple, size={(1,6), (1,8)}
        affine transformation coefficients

    Returns
    -------
    dh : pandas.DataFrame
        DataFrame of coordinates and times, having at least the following
        collumns:
            - casted_z : elevation of the end of shadow
                (the newly created collumn)
            - timestamp : date stamp
            - caster_x, caster_y : map coordinate of start of shadow
            - casted_x, casted_y : map coordinate of end of shadow
            - azimuth : sun orientation, unit=degrees
            - zenith : overhead angle of the sun, unit=degrees

    See Also
    --------
    update_caster_elevation

    Notes
    -----
    The nomenclature is as follows:

        .. code-block:: text

          * sun
           \
            \ <-- sun trace
             \
             |\ <-- caster
             | \
             |  \                    ^ Z
             |   \                   |
         ----┴----+  <-- casted      └-> {X,Y}
    """
    if type(dxyt) in (pd.core.frame.DataFrame, ):
        update_casted_elevation_pd(dxyt, Z, geoTransform)
    # todo : make the same function for recordarray
    return dxyt


@loggg
def update_casted_elevation_pd(dxyt, Z, geoTransform):
    if dxyt.shape[0] == 0:
        return dxyt
    assert np.all(
        [header in dxyt.columns for header in ('X_1', 'Y_1', 'X_2', 'Y_2')])
    # get elevation of the caster locations
    for i in range(2):
        x_str, y_str, z_str = 'X_' + str(i + 1), 'Y_' + str(i +
                                                            1), 'Z_' + str(i +
                                                                           1)
        i_im, j_im = map2pix(geoTransform, dxyt[x_str].to_numpy(),
                             dxyt[y_str].to_numpy())
        dh_Z = ndimage.map_coordinates(Z, [i_im, j_im], order=1, mode='mirror')
        if z_str not in dxyt.columns:
            dxyt.insert(len(dxyt.keys()), z_str, dh_Z)
        else:
            dxyt[z_str] = dh_Z
    return dxyt


def update_caster_view_angles(dh, view_zn, view_az, geoTransform):
    """  include the observation angles towards the satellite platform, at
    the casted location (the start of the shadow trace) as a collumn in the
    DataFrama (dh). Which has the name 'caster_zn' and 'caster_az'.

    Parameters
    ----------
    dh : {numpy.ndarray, numpy.recordarray, pandas.DataFrame}
        array with photohypsometric information
    Z : numpy.ndarray, size=(m,n), unit=meters
        grid with elevation values
    geoTransform : tuple, size={(1,6), (1,8)}
        affine transformation coefficients

    Returns
    -------
    dh : pandas.DataFrame
        DataFrame of coordinates and times, having at least the following
        collumns:
            - casted_zn : zenith angle towards the platform in degrees
                (the newly created collumn)
            - casted_az : azimuth angle towards the platform in degrees
                (the newly created collumn)
            - timestamp : date stamp
            - caster_x, caster_y : map coordinate of start of shadow
            - casted_x, casted_y : map coordinate of end of shadow
            - azimuth : sun orientation, unit=degrees
            - zenith : overhead angle of the sun, unit=degrees

    See Also
    --------
    update_caster_elevation

    Notes
    -----
    The nomenclature is as follows:

        .. code-block:: text

          * sun    #*# satellite
           \      /
            \   /
             \/
             |\ <-- caster
             | \
             |  \  <-- sun trace     ^ Z
             |   \                   |
         ----┴----+  <-- casted      └-> {X,Y}
    """  # noqa: W605
    if type(dh) in (pd.core.frame.DataFrame, ):
        update_caster_view_angles_pd(dh, view_zn, view_az, geoTransform)
    # todo : make the same function for recordarray
    return dh


@loggg
def update_caster_view_angles_pd(dh, view_zn, view_az, geoTransform):
    assert np.all(
        [header in dh.columns for header in ('caster_X', 'caster_Y')])
    # get location of the caster locations
    i_im, j_im = map2pix(geoTransform, dh['caster_X'].to_numpy(),
                         dh['caster_Y'].to_numpy())
    zn_im = simple_nearest_neighbor(view_zn, i_im, j_im).astype(int)
    if 'caster_zn' not in dh.columns:
        dh.insert(len(dh.keys()), 'caster_zn', zn_im)
    else:
        dh['caster_zn'] = zn_im

    az_im = simple_nearest_neighbor(view_az, i_im, j_im).astype(int)
    if 'caster_az' not in dh.columns:
        dh.insert(len(dh.keys()), 'caster_az', az_im)
    else:
        dh['caster_az'] = az_im
    return dh


def update_glacier_id(dh, R, geoTransform):
    """ include the glacier id (as given by R), where the shadow is casted on.
    This collumn has the name 'glacier_id'.

    Parameters
    ----------
    dh : {numpy.ndarray, numpy.recordarray, pandas.DataFrame}
        array with photohypsometric information
    R : numpy.ndarray, size=(m,n), dtype=int
        grid with glacier labels
    geoTransform : tuple, size={(1,6), (1,8)}
        affine transformation coefficients

    Returns
    -------
    dh : pandas.DataFrame
        DataFrame of coordinates and times, having at least the following
        collumns:
            - glacier_id : id of the glacier where the shadow is casted on
                (the newly created collumn)
            - timestamp : date stamp
            - caster_x, caster_y : map coordinate of start of shadow
            - casted_x, casted_y : map coordinate of end of shadow
            - azimuth : sun orientation, unit=degrees
            - zenith : overhead angle of the sun, unit=degrees
    """
    if type(dh) in (pd.core.frame.DataFrame, ):
        update_glacier_id_pd(dh, R, geoTransform)
    # todo : make the same function for recordarray
    return dh


@loggg
def update_glacier_id_pd(dh, R, geoTransform):
    assert np.all(
        [header in dh.columns for header in ('casted_X', 'casted_Y')])
    # get location of the casted locations
    i_im, j_im = map2pix(geoTransform, dh['casted_X'].to_numpy(),
                         dh['casted_Y'].to_numpy())
    rgi_id = simple_nearest_neighbor(R, i_im, j_im).astype(int)
    dh['glacier_id'] = rgi_id
    return dh


def get_casted_elevation_difference(dh):
    """ transform angles and locations, to spatial temporal elevation changes

    Parameters
    ----------
    dh : {pandas.DataFrame, numpy.array, numpy.recordarray}
        stack of coordinates and times, having at least the following collumns:
            - timestamp : unit=days, date stamp
            - caster_x,caster_y : unit=meter, map coordinate of start of shadow
            - casted_x,casted_y : unit=meter, map coordinate of end of shadow
            - casted_x_refine,casted_y_refine : unit=meter, map coordinate of
                end of shadow, though optimized.
            - azimuth : unit=degrees, sun orientation
            - zenith : unit=degrees, overhead angle of the sun

    Returns
    -------
    dxyt : {numpy.array, numpy.recordarray}
        data array with the following collumns:
            - x_1, y_1 : unit=meter, map coordinate at instance t_1
            - t_1 : unit=days, date stamp
            - x_2, y_2 : unit=meter, map coordinate at instance t_2
            - t_2 : unit=days, date stamp
            - dh_12 : unit=meter, estimated elevation change, between t_1 & t_2
            optional:
            - g_1, g_2 : integer, glacier identification

    See Also
    --------
    read_conn_files_to_stack, get_hypsometric_elevation_change

    Notes
    -----
    The nomenclature is as follows:

        .. code-block:: text

          * sun
           \
            \ <-- sun trace
             \
             |\ <-- caster
             | \
             |  \                    ^ Z
             |   \                   |
         ----┴----+  <-- casted      └-> {X,Y}
    """  # noqa: W605
    if type(dh) in (np.recarray, ):
        dxyt = get_casted_elevation_difference_rec(dh)
    elif type(dh) in (np.ndarray, ):
        dxyt = get_casted_elevation_difference_np(dh)
    else:
        dxyt = get_casted_elevation_difference_pd(dh)
    return dxyt


def get_casted_elevation_difference_pd(dh):
    assert 'caster_id' in dh.columns, \
        'please couple the dataframe to other timestamps'
    # is refraction present
    if 'zenith_refrac' not in dh.columns:
        warnings.warn('OBS: refractured zenith does not seem to be calculated')
        zn_name = 'zenith'
    else:
        zn_name = 'zenith_refrac'

    if 'casted_X_refine' not in dh.columns:
        warnings.warn('OBS: refined cast locations not present')
        x_name, y_name = 'casted_X', 'casted_Y'
    else:
        x_name, y_name = 'casted_X_refine', 'casted_Y_refine'

    if 'glacier_id' not in dh.columns:
        names = ('X_1', 'Y_1', 'T_1', 'X_2', 'Y_2', 'T_2', 'dH_12')
        formats = [
            np.float64, np.float64, '<M8[D]', np.float64, np.float64, '<M8[D]',
            np.float64
        ]
    else:
        names = ('X_1', 'Y_1', 'T_1', 'G_1', 'X_2', 'Y_2', 'T_2', 'G_2',
                 'dH_12')
        formats = [
            np.float64, np.float64, '<M8[D]', np.int16, np.float64, np.float64,
            '<M8[D]', np.int16, np.float64
        ]

    # todo: use iteritems?
    dxyt = None
    ids = np.unique(dh['caster_id']).astype(int)
    for ioi in ids:
        dh_ioi = dh[dh['caster_id'] == ioi]  # get

        n = dh_ioi.shape[0]
        if n < 2:
            continue

        # sort in temporal progression
        dh_ioi = dh_ioi.iloc[np.argsort(dh_ioi['timestamp']), :]

        network_id = get_network_indices(n).T

        xy_1 = dh_ioi[['casted_X', 'casted_Y']].iloc[network_id[:,
                                                                0]].to_numpy()
        xy_2 = dh_ioi[['casted_X', 'casted_Y']].iloc[network_id[:,
                                                                1]].to_numpy()
        xy_t = dh_ioi[[x_name, y_name]].iloc[network_id[:, 0]].to_numpy()
        zn_1 = dh_ioi[zn_name].iloc[network_id[:, 0]].to_numpy()
        zn_2 = dh_ioi[zn_name].iloc[network_id[:, 1]].to_numpy()

        dz_ioi = get_elevation_difference(zn_1, zn_2, xy_1, xy_2, xy_t)
        t_1 = dh_ioi['timestamp'].iloc[network_id[:, 0]].to_numpy()
        t_2 = dh_ioi['timestamp'].iloc[network_id[:, 1]].to_numpy()
        if 'glacier_id' not in dh.columns:
            dxyt_line = np.rec.fromarrays([
                xy_1[:, 0], xy_1[:, 1], t_1, xy_2[:, 0], xy_2[:, 1], t_2,
                dz_ioi
            ],
                                          names=names,
                                          formats=formats)
        else:
            g_1 = dh_ioi['glacier_id'].iloc[network_id[:, 0]].to_numpy()
            g_2 = dh_ioi['glacier_id'].iloc[network_id[:, 1]].to_numpy()
            dxyt_line = np.rec.fromarrays([
                xy_1[:, 0], xy_1[:, 1], t_1, g_1, xy_2[:, 0], xy_2[:, 1], t_2,
                g_2, dz_ioi
            ],
                                          names=names,
                                          formats=formats)
        dxyt = pd.concat([dxyt, pd.DataFrame.from_records(dxyt_line)], axis=0)
    if dxyt is None:  # no connected elements in the dataframe
        dxyt = pd.DataFrame()
    return dxyt


def get_casted_elevation_difference_rec(dh):
    names = ('X_1', 'Y_1', 'T_1', 'X_2', 'Y_2', 'T_2', 'dH_12')
    formats = [
        np.float64, np.float64, '<M8[D]', np.float64, np.float64, '<M8[D]',
        np.float64
    ]
    dxyt = np.rec.array(np.zeros((0, 7)), names=names, formats=formats)
    ids = np.unique(dh['caster_id']).astype(int)
    for ioi in ids:
        IN = dh['caster_id'] == ioi  # get caster_id of interest
        dh_ioi = dh[IN]

        n = np.sum(IN).astype(int)
        network_id = get_network_indices(n).T

        sun = angles2unit(dh_ioi['azimuth'])
        xy_1 = np.stack((dh_ioi['casted_X'][network_id[:, 0]],
                         dh_ioi['casted_Y'][network_id[:, 0]])).T
        xy_2 = np.stack((dh_ioi['casted_X'][network_id[:, 1]],
                         dh_ioi['casted_Y'][network_id[:, 1]])).T
        xy_t = np.stack((dh_ioi['caster_X'][network_id[:, 0]],
                         dh_ioi['caster_Y'][network_id[:, 0]])).T

        dz_ioi = get_elevation_difference(sun[network_id[:, 0]],
                                          sun[network_id[:,
                                                         1]], xy_1, xy_2, xy_t)
        dxyt_line = np.rec.fromarrays([
            xy_1[:, 0], xy_1[:, 1], dh_ioi['timestamp'][network_id[:, 0]],
            xy_2[:, 0], xy_2[:, 1], dh_ioi['timestamp'][network_id[:, 1]],
            np.atleast_1d(np.squeeze(dz_ioi))
        ],
                                      names=names,
                                      formats=formats)
        dxyt = stack_arrays((dxyt, dxyt_line), asrecarray=True, usemask=False)
    return dxyt


def get_casted_elevation_difference_np(dh):
    dxyt = np.zeros((0, 7))
    ids = np.unique(dh[:, -1]).astype(int)

    for ioi in ids:
        IN = dh[:, -1] == ioi
        dh_ioi = dh[IN, :]

        n = np.sum(IN).astype(int)
        network_id = get_network_indices(n).T

        sun = dh_ioi[:, -2]
        xy_1 = np.stack(
            (dh_ioi[:, 3][network_id[:, 0]], dh_ioi[:, 4][network_id[:, 0]])).T
        xy_2 = np.stack(
            (dh_ioi[:, 3][network_id[:, 1]], dh_ioi[:, 4][network_id[:, 1]])).T
        xy_t = np.stack(
            (dh_ioi[:, 1][network_id[:, 0]], dh_ioi[:, 2][network_id[:, 0]])).T

        dz_ioi = get_elevation_difference(sun[network_id[:, 0]],
                                          sun[network_id[:,
                                                         1]], xy_1, xy_2, xy_t)
        dxyt_line = np.hstack((xy_1, dh_ioi[:, 0][network_id[:, 0]], xy_2,
                               dh_ioi[:, 0][network_id[:, 1]], dz_ioi))
        dxyt = np.vstack((dxyt, dxyt_line))
    return dxyt


@loggg
def clean_dxyt_via_common_glacier_id(dxyt):
    """ since dhdt is glacier centric, connections between shadow casts that
    are situated on different glaciers, are removed from the collection by this
    function

    Parameters
    ----------
    dxyt : {numpy.array, numpy.recordarray}, size=(m,n)
        data array with the following collumns:
            - X_1, Y_1 : map coordinate at instance t_1
            - T_1 : date stamp
            - X_2, Y_2 : map coordinate at instance t_2
            - T_2 : date stamp
            - dH_12 : estimated elevation change, between t_1 & t_2
        optional:
            - Z_1, Z_2 : elevation at instance/location _1 and _2
            - G_1, G_2 : glacier id at instance/location _1 and _2

    Returns
    -------
    dxyt : {numpy.array, numpy.recordarray}, size=(k,n)
    """
    if not np.all([header in dxyt.columns for header in ('G_1', 'G_2')]):
        return dxyt
    # only keep data points that are on the same glacier
    dxyt = dxyt[dxyt['G_1'] == dxyt['G_2']]
    return dxyt


def get_relative_hypsometric_network(dxyt, Z, geoTransform):
    """ create design matrix from photohypsometric data collection

    Parameters
    ----------
    dxyt : {numpy.array, numpy.recordarray}, size=(m,n)
        data array with the following collumns:
            - X_1, Y_1 : map coordinate at instance t_1
            - T_1 : date stamp
            - X_2, Y_2 : map coordinate at instance t_2
            - T_2 : date stamp
            - dH_12 : estimated elevation change, between t_1 & t_2
        optional:
            - Z_1, Z_2 : elevation at instance/location _1 and _2
    Z : numpy.array, size=(m,n)
        array with elevation data
    geoTransform : tuple, size={(1,6), (1,8)}
        georeference transform of the array 'Z'

    Returns
    -------
    posts : numpy.array, size=m,2
        measurement array with map locations
    A : numpy.array, size=m,k
        design matrix with elevation differences
    """

    if type(dxyt) in (np.recarray, ):
        i_1, j_1 = map2pix(geoTransform, dxyt['X_1'].to_numpy(),
                           dxyt['Y_1'].to_numpy())
        i_2, j_2 = map2pix(geoTransform, dxyt['X_2'].to_numpy(),
                           dxyt['Y_2'].to_numpy())
    else:
        i_1, j_1 = map2pix(geoTransform, dxyt[:, 0], dxyt[:, 1])
        i_2, j_2 = map2pix(geoTransform, dxyt[:, 3], dxyt[:, 4])

    i_1, j_1, i_2, j_2 = np.round(i_1), np.round(j_1), np.round(i_2), np.round(
        j_2)
    i_1, j_1, i_2, j_2 = remove_posts_pairs_outside_image(
        Z, i_1, j_1, Z, i_2, j_2)
    i_1 = i_1.astype(int)
    j_1 = j_1.astype(int)
    i_2 = i_2.astype(int)
    j_2 = j_2.astype(int)

    ij_stack = np.vstack((np.hstack((i_1[:, np.newaxis], j_1[:, np.newaxis])),
                          np.hstack((i_2[:, np.newaxis], j_2[:, np.newaxis]))))
    posts, idx_inv = np.unique(ij_stack, axis=0, return_inverse=True)

    m, n = i_1.shape[0], posts.shape[0]
    idx_y = np.concatenate(
        (np.linspace(0, m - 1, m).astype(int), np.linspace(0, m - 1,
                                                           m).astype(int)))
    dat_A = np.concatenate((+1 * np.ones((m, )), -1 * np.ones((m, ))))

    # create sparse and signed adjacency matrix
    A = sparse.csr_array((dat_A, (idx_y, idx_inv)), shape=(m, n))
    posts[:, 0], posts[:, 1] = pix2map(geoTransform, posts[:, 0], posts[:, 1])
    return posts, A


def get_hypsometric_elevation_change(dxyt, Z=None, geoTransform=None):
    """

    Parameters
    ----------
    dxyt : {numpy.array, numpy.recordarray}
        data array with the following collumns:
            - X_1, Y_1 : map coordinate at instance t_1
            - T_1 : date stamp
            - X_2, Y_2 : map coordinate at instance t_2
            - T_2 : date stamp
            - dH_12 : estimated elevation change, between t_1 & t_2
        optional:
            - Z_1, Z_2 : elevation at instance/location _1 and _2
            - G_1, G_2 : glacier identification
    Z : numpy.array, size=(m,n)
        array with elevation data
    geoTransform : tuple, size={(1,6), (1,8)}
        georeference transform of the array 'Z'

    Returns
    -------
    dhdt : {numpy.array, numpy.recordarray}
        data array with the following collumns:
            - t_1 : date stamp
            - t_2 : date stamp
            - z_12 : mid-point elevation
            - dz_12 : elevation change, between instance t_1 & t_2
            optional:
            - g_1 & g_2 : glacier identification

    See Also
    --------
    get_casted_elevation_difference
    """
    if type(dxyt) in (np.recarray, ):
        dhdt = get_hypsometric_elevation_change_rec(dxyt,
                                                    Z=Z,
                                                    geoTransform=geoTransform)
    elif type(dxyt) in (np.ndarray, ):
        dhdt = get_hypsometric_elevation_change_np(dxyt,
                                                   Z=Z,
                                                   geoTransform=geoTransform)
    elif type(dxyt) in (pd.core.frame.DataFrame, ):
        assert np.all([
            header in dxyt.columns
            for header in ('X_1', 'Y_1', 'X_2', 'Y_2', 'dH_12')
        ])
        dhdt = get_hypsometric_elevation_change_pd(dxyt,
                                                   Z=Z,
                                                   geoTransform=geoTransform)
    return dhdt


def get_hypsometric_elevation_change_rec(dxyt, Z=None, geoTransform=None):
    i_1, j_1 = map2pix(geoTransform, dxyt['X_1'].to_numpy(),
                       dxyt['Y_1'].to_numpy())
    i_2, j_2 = map2pix(geoTransform, dxyt['X_2'].to_numpy(),
                       dxyt['Y_2'].to_numpy())

    Z_1 = ndimage.map_coordinates(Z, [i_1, j_1], order=1, mode='mirror')
    Z_2 = ndimage.map_coordinates(Z, [i_2, j_2], order=1, mode='mirror')

    # calculate mid point elevation
    Z_12 = ndimage.map_coordinates(Z, [(i_1 + i_2) / 2, (j_1 + j_2) / 2],
                                   order=1,
                                   mode='mirror')

    dZ = np.squeeze(Z_1) - np.squeeze(Z_2)
    dz_12 = dxyt['dH_12'] - dZ

    desc = np.dtype([('T_1', '<M8[D]'), ('T_2', '<M8[D]'),
                     ('Z_12', np.float64), ('dZ_12', np.float64)])
    dhdt = np.rec.fromarrays([dxyt['T_1'], dxyt['T_2'], Z_12, dz_12],
                             dtype=desc)
    return dhdt


def get_hypsometric_elevation_change_np(dxyt, Z=None, geoTransform=None):
    i_1, j_1 = map2pix(geoTransform, dxyt[:, 0], dxyt[:, 1])
    i_2, j_2 = map2pix(geoTransform, dxyt[:, 3], dxyt[:, 4])

    Z_1 = ndimage.map_coordinates(Z, [i_1, j_1], order=1, mode='mirror')
    Z_2 = ndimage.map_coordinates(Z, [i_2, j_2], order=1, mode='mirror')

    # calculate mid point elevation
    Z_12 = ndimage.map_coordinates(Z, [(i_1 + i_2) / 2, (j_1 + j_2) / 2],
                                   order=1,
                                   mode='mirror')

    dZ = np.squeeze(Z_1) - np.squeeze(Z_2)
    dz_12 = dxyt[:, -1] - dZ

    dhdt = np.stack((dxyt[:, 2], dxyt[:, 5], Z_12, dz_12))
    return dhdt


def get_hypsometric_elevation_change_pd(dxyt, Z=None, geoTransform=None):
    simple = True

    def _get_elevation(dxyt, Z, num):
        soi = ('Z_' + str(num), 'X_' + str(num), 'Y_' + str(num))
        if soi[0] not in dxyt.columns:
            i, j = map2pix(geoTransform, dxyt[soi[1]].to_numpy(),
                           dxyt[soi[2]].to_numpy())
            Z_ij = ndimage.map_coordinates(Z, [i, j], order=1, mode='mirror')
        else:
            Z_ij = dxyt[soi[0]].to_numpy()
        return Z_ij

    Z_1, Z_2 = _get_elevation(dxyt, Z, 1), _get_elevation(dxyt, Z, 2)

    # if simple:
    Z_12 = (Z_1 + Z_2) / 2
    # else:
    #     # calculate mid point elevation
    #     Z_12 = ndimage.map_coordinates(Z, [(i_1 + i_2) / 2, (j_1 + j_2) / 2],
    #                                    order=1, mode='mirror')

    dZ = np.squeeze(Z_1) - np.squeeze(Z_2)
    dz_12 = dxyt['dH_12'] - dZ

    desc = [('T_1', '<M8[D]'), ('T_2', '<M8[D]'), ('Z_12', np.float64),
            ('dZ_12', np.float64)]

    debug = False
    if debug:
        OK, dz_comp = _compensate_via_prior(dxyt['dH_12'], dZ)
        arrs = [dxyt['T_1'][OK], dxyt['T_2'][OK], Z_12[OK], dz_comp[OK]]
    else:
        arrs = [dxyt['T_1'], dxyt['T_2'], Z_12, dz_12]

    if 'G_1' in dxyt.columns:
        arrs.append(dxyt['G_1'].to_numpy()), desc.append(('G_1', np.int16))
    if 'G_2' in dxyt.columns:
        arrs.append(dxyt['G_2'].to_numpy()), desc.append(('G_2', np.int16))

    dhdt = np.rec.fromarrays(arrs, dtype=np.dtype(desc))
    dhdt = pd.DataFrame.from_records(dhdt)
    return dhdt


def _compensate_via_prior(X, Y):
    from skimage.measure import LineModelND, ransac
    data = np.column_stack([X, Y])
    ransac_model, inliers = ransac(data,
                                   LineModelND,
                                   min_samples=2,
                                   residual_threshold=30,
                                   max_trials=1000)
    p = np.array(ransac_model.params[0])
    q = np.array(ransac_model.params[1])
    pq_perp = point_distance_irt_line(p, q, data)

    inliers = mad_filtering(pq_perp)
    return inliers, pq_perp


def get_mass_balance_per_elev(dhdt, spac=100.):
    L = (dhdt['Z_12'].to_numpy() // spac).astype(int)
    labels, indices, counts = np.unique(L,
                                        return_counts=True,
                                        return_inverse=True)
    dZ_split = np.split(
        dhdt.iloc[indices.argsort(),
                  dhdt.columns.get_loc('dZ_12')],
        counts.cumsum()[:-1])

    # using the fixed-date system of a mass-balance year,
    # see also "Mass-balance year" at pp.66 in [COG11]_
    yr_min = np.min(dhdt['T_1'].to_numpy())
    yr_mnd = yr_min.astype('datetime64[M]').astype(int) % 12
    yr_min = yr_min.astype('datetime64[Y]').astype(int) + 1970
    if yr_mnd < 9:
        yr_min -= 1

    yr_max = np.max(dhdt['T_2'].to_numpy())
    yr_mnd = yr_max.astype('datetime64[M]').astype(int) % 12
    yr_max = yr_max.astype('datetime64[Y]').astype(int) + 1970
    if yr_mnd >= 9:
        yr_max += 1

    T_step = pd.date_range(start=str(yr_min),
                           end=str(yr_max + 1),
                           freq='A-SEP').to_numpy()

    time_range = np.arange(yr_min + 1, yr_max + 1)
    belev = np.zeros((labels.size, time_range.size))
    for idx, arr in enumerate(dZ_split):
        df_sub = dhdt.iloc[arr.index, :]

        T_1 = df_sub['T_1'].values.astype('datetime64[D]')
        T_2 = df_sub['T_2'].values.astype('datetime64[D]')

        A = get_temporal_incidence_matrix(T_1, T_2, T_step, open_network=True)
        W = get_temporal_weighting(T_1, T_2, covariance=True)

        try:
            x_hat = np.linalg.lstsq(np.dot(W, A),
                                    np.dot(df_sub['dZ_12'].to_numpy(), W),
                                    rcond=None)[0]
<<<<<<< HEAD
        except:
            print('.')
        belev[idx, :] = x_hat
=======
        except np.linalg.LinAlgError:
            x_hat = np.zeros(A.shape[1])
        belev[idx,:] = x_hat
>>>>>>> ce07accc

    elev = labels * spac
    belev = pd.DataFrame(belev,
                         columns=list(map(str, time_range.tolist())),
                         index=list(map(str,
                                        elev.astype(int).tolist())))
    return belev<|MERGE_RESOLUTION|>--- conflicted
+++ resolved
@@ -1253,15 +1253,9 @@
             x_hat = np.linalg.lstsq(np.dot(W, A),
                                     np.dot(df_sub['dZ_12'].to_numpy(), W),
                                     rcond=None)[0]
-<<<<<<< HEAD
-        except:
-            print('.')
-        belev[idx, :] = x_hat
-=======
         except np.linalg.LinAlgError:
             x_hat = np.zeros(A.shape[1])
-        belev[idx,:] = x_hat
->>>>>>> ce07accc
+        belev[idx, :] = x_hat
 
     elev = labels * spac
     belev = pd.DataFrame(belev,
