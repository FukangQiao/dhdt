--- conflicted
+++ resolved
@@ -35,13 +35,8 @@
     """
     col_names = ['timestamp', 'caster_X', 'caster_Y', 'caster_Z', 'caster_id',
                  'casted_X', 'casted_Y', 'casted_X_refine', 'casted_Y_refine',
-<<<<<<< HEAD
-                 'azimuth', 'zenith', 'zenith_refrac','id',
-                 'orbit', 'view_az', 'view_zn', 'glacier_id',
-=======
                  'azimuth', 'zenith', 'zenith_refrac',
-                 'orbit_id', 'view_az', 'view_zn',
->>>>>>> 63cc4112
+                 'orbit_id', 'view_az', 'view_zn', 'glacier_id',
                  'dh', 'dt']
     col_dtype = np.dtype([('timestamp', '<M8[D]'),
                           ('caster_X', np.float64), ('caster_Y', np.float64),
@@ -53,13 +48,9 @@
                           ('casted_X_refine', np.float64),
                           ('casted_Y_refine', np.float64),
                           ('azimuth', np.float64), ('zenith', np.float64),
-<<<<<<< HEAD
-                          ('zenith_refrac', np.float64), ('id', np.int32),
-                          ('orbit', np.int32), ('glacier_id', np.int32),
-=======
                           ('zenith_refrac', np.float64),
                           ('orbit_id', np.int32),
->>>>>>> 63cc4112
+                          ('glacier_id', np.int32),
                           ('dh', np.float64), ('dt', '<m8[D]')])
     return col_names, col_dtype
 
@@ -91,11 +82,7 @@
                 line += '{:+3.4f}'.format(df_sel.iloc[k,val])
             elif col_oi in ('caster_Z', 'casted_Z', 'dh'):
                 line += '{:+4.2f}'.format(df_sel.iloc[k,val])
-<<<<<<< HEAD
-            elif col_oi in ('orbit', 'id', 'glacier_id'):
-=======
-            elif col_oi in ('orbit_id', 'caster_id'):
->>>>>>> 63cc4112
+            elif col_oi in ('orbit_id', 'caster_id', 'glacier_id'):
                 line += "{:03d}".format(df_sel.iloc[k,val])
             else:
                 line += '{:+8.2f}'.format(df_sel.iloc[k,val])
@@ -411,11 +398,7 @@
         dh_df = merge_by_common_caster_id(dh_df, dh, idx_uni)
     return dh_df
 
-<<<<<<< HEAD
-def clean_locations_with_no_id(dh, column='id'):
-=======
 def clean_locations_with_no_caster_id(dh):
->>>>>>> 63cc4112
     """ multi-temporal photohypsometric data can have common caster locations.
     An identification number can be given to them. If this is not done, these
     data are redundant, and can be removed. This function does that.
@@ -424,9 +407,6 @@
     ----------
     dh : {numpy.ndarray, numpy.recordarray, pandas.DataFrame}
         array with photohypsometric information
-    column : string
-        name of the column containing id values (if dh is a numpy.ndarray, this
-        argument is ignored)
 
     Returns
     -------
@@ -438,41 +418,23 @@
     read_conn_files_to_stack, read_conn_files_to_df
     """
     if type(dh) in (np.recarray,):
-<<<<<<< HEAD
-        dh = clean_locations_with_no_id_rec(dh, column)
-=======
         dh = clean_locations_with_no_caster_id_rec(dh)
->>>>>>> 63cc4112
     elif type(dh) in (np.ndarray,):
         dh = clean_locations_with_no_caster_id_np(dh)
     else:
-<<<<<<< HEAD
-        dh = clean_dh_with_no_id_pd(dh, column)
-    return dh
-
-def clean_locations_with_no_id_rec(dh, column):
-    return dh[dh[column]!=0]
-=======
         dh = clean_dh_with_no_caster_id_pd(dh)
     return dh
 
 def clean_locations_with_no_caster_id_rec(dh):
     return dh[dh['caster_id']!=0]
->>>>>>> 63cc4112
 
 def clean_locations_with_no_caster_id_np(dh):
     return dh[dh[:,-1]!=0]
 
 @loggg
-<<<<<<< HEAD
-def clean_dh_with_no_id_pd(dh, column):
-    if column in dh.columns:
-        dh.drop(dh[dh[column] == 0].index, inplace=True)
-=======
 def clean_dh_with_no_caster_id_pd(dh):
     if 'caster_id' in dh.columns:
         dh.drop(dh[dh['caster_id'] == 0].index, inplace=True)
->>>>>>> 63cc4112
     return dh
 
 @loggg
