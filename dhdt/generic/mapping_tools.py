import os
import warnings

import numpy as np
from osgeo import ogr, osr
from scipy import ndimage

from dhdt.generic.attitude_tools import rot_mat
from dhdt.generic.handler_im import get_grad_filters
from dhdt.generic.unit_check import (are_two_arrays_equal,
                                     correct_floating_parameter,
                                     correct_geoTransform, is_crs_an_srs)


def cart2pol(x, y):
    """ transform Cartesian coordinate(s) to polar coordinate(s)

    Parameters
    ----------
    x,y : {float, numpy.ndarray}
        Cartesian coordinates

    Returns
    -------
    ρ : {float, numpy.ndarray}
        radius of the vector
    φ : {float, numpy.ndarray}, unit=radians
        argument of the vector

    See Also
    --------
    pol2xyz : equivalent function, but for three dimensions
    cart2pol : inverse function
    """
    if type(x) in (np.ma.core.MaskedArray, np.ndarray):
        are_two_arrays_equal(x, y)
    else:  # if only a float is given
        x, y = correct_floating_parameter(x), correct_floating_parameter(y)

    ρ = np.hypot(x, y)
    φ = np.arctan2(y, x)
    return ρ, φ


def pol2cart(ρ, φ):
    """ transform polar coordinate(s) to Cartesian coordinate(s)

    Parameters
    ----------
    ρ : {float, numpy.ndarray}
        radius of the vector
    φ : {float, numpy.ndarray}, unit=radians
        argument of the vector

    Returns
    -------
    x,y : {float, numpy.ndarray}
        cartesian coordinates

    See Also
    --------
    pol2xyz : equivalent function, but for three dimensions
    cart2pol : inverse function
    """
    if type(ρ) in (np.ma.core.MaskedArray, np.ndarray):
        are_two_arrays_equal(ρ, φ)
    else:  # if only a float is given
        ρ, φ = correct_floating_parameter(ρ), correct_floating_parameter(φ)

    x = ρ * np.cos(φ)
    y = ρ * np.sin(φ)
    return x, y


def pol2xyz(Az, Zn):
    """ transform from angles to unit vector in 3D

    Parameters
    ----------
    Az : numpy.ndarray, size=(m,n), unit=degrees
        array with azimuth angles
    Zn : numpy.ndarray, size=(m,n), unit=degrees
        array with zenith angles

    Returns
    -------
    X,Y : numpy.ndarray, size=(m,n), unit=degrees
        array with planar components
    Z : numpy.ndarray, size=(m,n), unit=degrees
        array with height component

    See Also
    --------
    pol2cart : equivalent function, but for two dimensions

    Notes
    -----
    The azimuth angle declared in the following coordinate frame:

        .. code-block:: text

                 ^ North & y
                 |
            - <--|--> +
                 |
                 +----> East & x

    The angles related to the suns' heading are as follows:

        .. code-block:: text

          surface normal              * sun
          ^                     ^    /
          |                     |   /
          ├-- zenith angle      |  /
          | /                   | /|
          |/                    |/ | elevation angle
          └----                 └--┴---

    """
    Az, Zn = are_two_arrays_equal(Az, Zn)
    X = np.sin(np.deg2rad(Az)) * np.sin(np.deg2rad(Zn))
    Y = np.cos(np.deg2rad(Az)) * np.sin(np.deg2rad(Zn))
    Z = np.cos(np.deg2rad(Zn))
    return X, Y, Z


def pix2map(geoTransform, i, j):
    """ transform local image coordinates to map coordinates

    Parameters
    ----------
    geoTransform : tuple, size={(6,1), (8,1)}
        georeference transform of an image.
    i : np.array, ndim={1,2,3}, dtype=float
        row coordinate(s) in local image space
    j : np.array, ndim={1,2,3}, dtype=float
        column coordinate(s) in local image space

    Returns
    -------
    x : np.array, size=(m), ndim={1,2,3}, dtype=float
        horizontal map coordinate.
    y : np.array, size=(m), ndim={1,2,3}, dtype=float
        vertical map coordinate.

    See Also
    --------
    map2pix

    Notes
    -----
    Two different coordinate system are used here:

        .. code-block:: text

          indexing   |           indexing    ^ y
          system 'ij'|           system 'xy' |
                     |                       |
                     |       i               |       x
             --------+-------->      --------+-------->
                     |                       |
                     |                       |
          image      | j         map         |
          based      v           based       |

    """
    geoTransform = correct_geoTransform(geoTransform)
    if type(i) in (np.ma.core.MaskedArray, np.ndarray):
        are_two_arrays_equal(i, j)
    else:  # if only a float is given
        i, j = correct_floating_parameter(i), correct_floating_parameter(j)

    x = geoTransform[0] + \
        np.multiply(geoTransform[1], j) + np.multiply(geoTransform[2], i)

    y = geoTransform[3] + \
        np.multiply(geoTransform[4], j) + np.multiply(geoTransform[5], i)

    # # offset the center of the pixel
    # x += geoTransform[1] / 2.0
    # y += geoTransform[5] / 2.0
    return x, y


def map2pix(geoTransform, x, y):
    """ transform map coordinates to local image coordinates

    Parameters
    ----------
    geoTransform : tuple, size={(6,1), (8,1)}
        georeference transform of an image.
    x : np.array, size=(m), ndim={1,2,3}, dtype=float
        horizontal map coordinate.
    y : np.array, size=(m), ndim={1,2,3}, dtype=float
        vertical map coordinate.

    Returns
    -------
    i : np.array, ndim={1,2,3}, dtype=float
        row coordinate(s) in local image space
    j : np.array, ndim={1,2,3}, dtype=float
        column coordinate(s) in local image space

    See Also
    --------
    pix2map

    Notes
    -----
    Two different coordinate system are used here:

        .. code-block:: text

          indexing   |           indexing    ^ y
          system 'ij'|           system 'xy' |
                     |                       |
                     |       i               |       x
             --------+-------->      --------+-------->
                     |                       |
                     |                       |
          image      | j         map         |
          based      v           based       |

    """
    geoTransform = correct_geoTransform(geoTransform)
    if type(x) in (np.ma.core.MaskedArray, np.ndarray):
        are_two_arrays_equal(x, y)
    else:  # if only a float is given
        x, y = correct_floating_parameter(x), correct_floating_parameter(y)

    A = np.array(geoTransform[:-2]).reshape(2, 3)[:, 1:]
    A_inv = np.linalg.inv(A)
    # # offset the center of the pixel
    # x -= geoTransform[1] / 2.0
    # y -= geoTransform[5] / 2.0
    # ^- this messes-up python with its pointers....
    x_loc = x - geoTransform[0]
    y_loc = y - geoTransform[3]

    j = np.multiply(x_loc, A_inv[0, 0]) + np.multiply(y_loc, A_inv[0, 1])
    i = np.multiply(x_loc, A_inv[1, 0]) + np.multiply(y_loc, A_inv[1, 1])
    return i, j


def vel2pix(geoTransform, dx, dy):
    """ transform map displacements to local image displacements

    Parameters
    ----------
    geoTransform : tuple, size=(6,1)
        georeference transform of an image.
    dx : np.array, size=(m), ndim={1,2,3}, dtype=float
        horizontal map displacement.
    dy : np.array, size=(m), ndim={1,2,3}, dtype=float
        vertical map displacement.

    Returns
    -------
    di : np.array, ndim={1,2,3}, dtype=float
        row coordinate(s) in local image space
    dj : np.array, ndim={1,2,3}, dtype=float
        column coordinate(s) in local image space

    Notes
    -----
    Two different coordinate system are used here:

        .. code-block:: text

          indexing   |           indexing    ^ y
          system 'ij'|           system 'xy' |
                     |                       |
                     |       i               |       x
             --------+-------->      --------+-------->
                     |                       |
                     |                       |
          image      | j         map         |
          based      v           based       |

    """
    geoTransform = correct_geoTransform(geoTransform)
    if type(dx) in (np.ma.core.MaskedArray, np.ndarray):
        are_two_arrays_equal(dx, dy)
    else:
        dx, dy = correct_floating_parameter(dx), correct_floating_parameter(dy)

    if geoTransform[2] == 0:
        dj = dx / geoTransform[1]
    else:
        dj = (dx / geoTransform[1] + dy / geoTransform[2])

    if geoTransform[4] == 0:
        di = dy / geoTransform[5]
    else:
        di = (dx / geoTransform[4] + dy / geoTransform[5])

    return di, dj


def ecef2llh(xyz):
    """ transform 3D cartesian Earth Centered Earth fixed coordinates, to
    spherical angles and height above the ellipsoid

    Parameters
    ----------
    xyz : np.array, size=(m,3), unit=meter
        np.array with 3D coordinates, in WGS84. In the following form:
        [[x, y, z], [x, y, z], ... ]

    Returns
    -------
    llh : np.array, size=(m,2), unit=(deg,deg,meter)
        np.array with angles and height. In the following form:
        [[lat, lon, height], [lat, lon, height], ... ]
    """

    ecefSpatialRef = osr.SpatialReference()
    ecefSpatialRef.ImportFromEPSG(4978)

    llhSpatialRef = osr.SpatialReference()
    llhSpatialRef.ImportFromEPSG(4979)

    coordTrans = osr.CoordinateTransformation(ecefSpatialRef, llhSpatialRef)
    llh = coordTrans.TransformPoints(list(xyz))
    llh = np.stack(llh, axis=0)
    return llh


def get_utm_zone_simple(λ):
    return ((np.floor((λ + 180) / 6) % 60) + 1).astype(int)


def ll2map(ll, spatialRef):
    """ transforms angles to map coordinates (that is 2D) in a projection frame

    Parameters
    ----------
    llh : np.array, size=(m,2), unit=(deg,deg)
        np.array with spherical coordinates. In the following form:
        [[lat, lon], [lat, lon], ... ]
    spatialRef : osgeo.osr.SpatialReference
        target projection system

    Returns
    -------
    xyz : np.array, size=(m,2), unit=meter
        np.array with 2D coordinates. In the following form:
        [[x, y], [x, y], ... ]

    Examples
    --------
    Get the Universal Transverse Mercator (UTM) cooridnates from spherical
    coordinates:
    >>> import numpy as np
    >>> from osgeo import osr
    >>> proj = osr.SpatialReference()
    >>> proj.SetWellKnownGeogCS('WGS84')
    >>> lat, lon = 52.09006426183974, 5.173794246145571# Utrecht University
    >>> NH = True if lat>0 else False
    >>> proj.SetUTM(32, True)

    >>> xy = ll2map(np.array([[lat, lon]]), proj)
    >>> xy
    array([[ 237904.03625329, 5777964.65056734,       0.        ]])
    """
    if isinstance(spatialRef, str):
        spatialStr = spatialRef
        spatialRef = osr.SpatialReference()
        spatialRef.ImportFromWkt(spatialStr)
    llSpatialRef = osr.SpatialReference()
    llSpatialRef.ImportFromEPSG(4326)

    coordTrans = osr.CoordinateTransformation(llSpatialRef, spatialRef)
    xy = coordTrans.TransformPoints(list(ll))
    xy = np.stack(xy, axis=0)
    return xy


def map2ll(xy, spatialRef):
    """ transforms map coordinates (that is 2D) in a projection frame to angles

    Parameters
    ----------
    xy : np.array, size=(m,2), unit=meter
        np.array with 2D coordinates. In the following form:
        [[x, y], [x, y], ... ]
    spatialRef : osgeo.osr.SpatialReference
        target projection system

    Returns
    -------
    ll : np.array, size=(m,2), unit=(deg,deg)
        np.array with spherical coordinates. In the following form:
        [[lat, lon], [lat, lon], ... ]
    """
    if isinstance(spatialRef, str):
        spatialStr = spatialRef
        spatialRef = osr.SpatialReference()
        spatialRef.ImportFromWkt(spatialStr)
    llSpatialRef = osr.SpatialReference()
    llSpatialRef.ImportFromEPSG(4326)

    coordTrans = osr.CoordinateTransformation(spatialRef, llSpatialRef)
    ll = coordTrans.TransformPoints(list(xy))
    ll = np.stack(ll, axis=0)
    return ll[:, :-1]


def ecef2map(xyz, spatialRef):
    """ transform 3D cartesian Earth Centered Earth fixed coordinates, to
    map coordinates (that is 2D) in a projection frame

    Parameters
    ----------
    xyz : np.array, size=(m,3), float
        np.array with 3D coordinates, in WGS84. In the following form:
        [[x, y, z], [x, y, z], ... ]
    spatialRef : osgeo.osr.SpatialReference
        target projection

    Returns
    -------
    xyz : np.array, size=(m,2), float
        np.array with planar coordinates, within a given projection frame
    """
    if isinstance(spatialRef, str):
        spatialStr = spatialRef
        spatialRef = osr.SpatialReference()
        spatialRef.ImportFromWkt(spatialStr)

    llh = ecef2llh(xyz)  # get spherical coordinates and height
    xy = ll2map(llh[:, :-1], spatialRef)
    return xy


def haversine(Δlat, Δlon, lat, radius=None):
    """ calculate the distance along a great-circle

    Parameters
    ----------
    Δlat, Δlon : float, unit=degrees
        step size or angle difference
    lat : float, unit=degrees
        (mean) latitude where angles are situated
    radius : float, unit=meters
        estimate of the radius of the earth
    """
    Δlat, Δlon, lat = np.deg2rad(Δlat), np.deg2rad(Δlon), np.deg2rad(lat)

    if radius is None:
        wgs84 = osr.SpatialReference()
        wgs84.ImportFromEPSG(4326)
        a, b = wgs84.GetSemiMajor(), wgs84.GetSemiMinor()
        radius = np.sqrt(
            np.divide((a**2 * np.cos(lat))**2 + (b**2 * np.sin(lat))**2,
                      (a * np.cos(lat))**2 + (b * np.sin(lat))**2))

    a = np.sin(Δlat / 2) ** 2 + \
        np.cos(lat) * np.cos(lat + Δlat) * np.sin(Δlon / 2) ** 2
    c = 2 * np.arctan2(np.sqrt(a), np.sqrt(1 - a))  # great circle distance
    d = radius * c
    return d


def rot_covar(V, R):
    V_r = R @ V @ np.transpose(R)
    return V_r


def covar2err_ellipse(sigma_1, sigma_2, ρ):
    """ parameter transform from co-variance matrix to standard error-ellipse
    For more info see [Al22]_

    Parameters
    ----------
    sigma_1, sigma_2 : float
        variance along each axis
    ρ : float
        dependency between axis

    Returns
    -------
    lambda_2, lambda_2 : float
        variance along major and minor axis
    θ : float, unit=degrees
        orientation of the standard ellipse

    References
    ----------
    .. [Al22] Altena et al. "Correlation dispersion as a measure to better
              estimate uncertainty of remotely sensed glacier displacements",
              The Crysophere, vol.16(6) pp.2285–2300, 2022.
    """
    # intermediate variables
    s1s2_min = sigma_1**2 - sigma_2**2
    s1s2_plu = sigma_1**2 + sigma_2**2
    s1s2r = sigma_1 * sigma_2 * ρ
    lamb = np.sqrt(np.divide(s1s2_min**2, 4) + s1s2r)
    lambda_1 = s1s2_plu / 2 + lamb  # eq.5 in [Al22]
    lambda_2 = s1s2_plu / 2 - lamb
    θ = np.rad2deg(np.arctan2(2 * s1s2r, s1s2_min) / 2)  # eq.6 in [Al22]
    return lambda_1, lambda_2, θ


def rotate_variance(θ, qii, qjj, ρ):
    qii_r, qjj_r = np.zeros_like(qii), np.zeros_like(qjj)
    for iy, ix in np.ndindex(θ.shape):
        if ~np.isnan(θ[iy, ix]) and ~np.isnan(ρ[iy, ix]):
            # construct co-variance matrix
<<<<<<< HEAD
            try:
                qij = ρ[iy, ix] * np.sqrt(qii[iy, ix]) * np.sqrt(qjj[iy, ix])
            except:
                breakpoint
            V = np.array([[qjj[iy, ix], qij], [qij, qii[iy, ix]]])
=======
            qij = ρ[iy,ix] *\
                  np.sqrt(np.maximum(qii[iy,ix], 0)) *\
                  np.sqrt(np.maximum(qjj[iy,ix], 0))
            V = np.array([[qjj[iy,ix], qij],
                          [qij, qii[iy,ix]]])
>>>>>>> ce07accc
            R = rot_mat(θ[iy, ix])
            V_r = rot_covar(V, R)
            qii_r[iy, ix], qjj_r[iy, ix] = V_r[1][1], V_r[0][0]
        else:
            qii_r[iy, ix], qjj_r[iy, ix] = np.nan, np.nan
    return qii_r, qjj_r


def cast_orientation(Z, Az, indexing='ij'):
    """ emphasises intensities within a certain direction, following [Fr91]_.

    Parameters
    ----------
    Z : np.array, size=(m,n)
        array with intensity values
    Az : {float,np.array}, size{(m,n),1}, unit=degrees
        band of azimuth values or single azimuth angle.
    indexing : {‘xy’, ‘ij’}
         * "xy" : using map coordinates
         * "ij" : using local image  coordinates

    Returns
    -------
    Zcan : np.array, size=(m,n)
        array with intensity variation in the preferred direction.

    See Also
    --------
    .handler_im.get_grad_filters : collection of general gradient filters
    .handler_im.rotated_sobel : generate rotated gradient filter

    Notes
    -----
        The angle(s) are declared in the following coordinate frame:

        .. code-block:: text

                 ^ North & y
                 |
            - <--|--> +
                 |
                 +----> East & x

        Two different coordinate system are used here:

        .. code-block:: text

          indexing   |           indexing    ^ y
          system 'ij'|           system 'xy' |
                     |                       |
                     |       i               |       x
             --------+-------->      --------+-------->
                     |                       |
                     |                       |
          image      | j         map         |
          based      v           based       |

    References
    ----------
    .. [Fr91] Freeman et al. "The design and use of steerable filters." IEEE
              transactions on pattern analysis and machine intelligence
              vol.13(9) pp.891-906, 1991.
    """
    assert isinstance(Z, np.ndarray), 'please provide an array'

    fx, fy = get_grad_filters(ftype='sobel', tsize=3, order=1)

    Zdx = ndimage.convolve(Z, fx)  # steerable filters
    Zdy = ndimage.convolve(Z, fy)

    if indexing == 'ij':
        Zcan = (np.multiply(np.cos(np.radians(Az)), Zdy) -
                np.multiply(np.sin(np.radians(Az)), Zdx))
    else:
        Zcan = (np.multiply(np.cos(np.radians(Az)), Zdy) +
                np.multiply(np.sin(np.radians(Az)), Zdx))
    return Zcan


def estimate_geoTransform(Z, J, X, Y, samp=10):
    m, n = Z.shape[:2]
    y = np.vstack(
        [X[::samp, ::samp].reshape(-1, 1), Y[::samp, ::samp].reshape(-1, 1)])
    # design matrix
    A_sub = np.hstack(
        [Z[::samp, ::samp].reshape(-1, 1), J[::samp, ::samp].reshape(-1, 1)])
    A_sub = np.pad(A_sub, ((0, 0), (1, 0)), constant_values=1.)
    A = np.kron(np.eye(2), A_sub)

    x_hat = np.linalg.lstsq(A, y, rcond=None)[0]
    geoTransform = tuple(np.squeeze(x_hat)) + (m, n)
    return geoTransform


def ref_trans(geoTransform, dI, dJ):
    """ translate reference transform

    Parameters
    ----------
    geoTransform : tuple, size=(8,)
        georeference transform of an image.
    dI : dtype={float,integer}
        translation in rows.
    dJ : dtype={float,integer}
        translation in collumns.

    Returns
    -------
    newTransform : tuple, size=(8,)
        georeference transform of an image with shifted origin.

    See Also
    --------
    ref_scale

    Notes
    -----
    Two different coordinate system are used here:

        .. code-block:: text

          indexing   |           indexing    ^ y
          system 'ij'|           system 'xy' |
                     |                       |
                     |       i               |       x
             --------+-------->      --------+-------->
                     |                       |
                     |                       |
          image      | j         map         |
          based      v           based       |
    """
    geoTransform = correct_geoTransform(geoTransform)
    dI, dJ = correct_floating_parameter(dI), correct_floating_parameter(dJ)

    newTransform = (geoTransform[0] + dJ * geoTransform[1] +
                    dI * geoTransform[2], geoTransform[1], geoTransform[2],
                    geoTransform[3] + dJ * geoTransform[4] +
                    dI * geoTransform[5], geoTransform[4], geoTransform[5])
    if len(geoTransform) == 8:  # also include info of image extent
        newTransform = newTransform + geoTransform[-2:]
    return newTransform


def ref_scale(geoTransform, scaling):
    """
    scale image reference transform

    Parameters
    ----------
    Transform : tuple, size=(1,6)
        georeference transform of an image.
    scaling : float
        isotropic scaling in both rows and collumns.

    Returns
    -------
    newTransform : tuple, size=(1,6)
        georeference transform of an image with different pixel spacing.

    See Also
    --------
    ref_trans, ref_update, ref_rotate
    """
    geoTransform = correct_geoTransform(geoTransform)
    if len(geoTransform
           ) == 8:  # sometimes the image dimensions are also included
        geoTransform = geoTransform[:-2]
        # these will not be included in the newTransform, since the pixel
        # size has changed, so this will likely be due to the generation of
        # a grid based on a group of pixels or some sort of kernel

    # not using center of pixel
    A = np.asarray(geoTransform).reshape((2, 3)).T
    A[0, :] += np.diag(A[1:, :] * scaling / 2)
    A[1:, :] = A[1:, :] * float(scaling)
    newTransform = tuple(map(tuple, np.transpose(A).reshape((1, 6))))

    return newTransform[0]


def ref_rotate(geoTransform, θ):
    """
    rotate image reference transform

    Parameters
    ----------
    Transform : tuple, size=(1,6)
        georeference transform of an image.
    scaling : float
        isotropic scaling in both rows and collumns.

    Returns
    -------
    newTransform : tuple, size=(1,6)
        georeference transform of an image with different pixel spacing.

    See Also
    --------
    dhdt.generic.mapping_tools.ref_trans
    dhdt.generic.mapping_tools.ref_update
    dhdt.generic.mapping_tools.ref_scale
    dhdt.generic.attitude_tools.rot_mat
    """
    geoTransform = correct_geoTransform(geoTransform)
    m, n = geoTransform[-2:]
    A = np.asarray(geoTransform[:-2]).reshape((2, 3)).T
    A[1:, :] = A[1:, :] @ rot_mat(θ)

    newTransform = tuple(
        float(x) for x in np.squeeze(np.transpose(A).ravel())) + tuple((m, n))
    return newTransform


def ref_update(geoTransform, rows, cols):
    geoTransform = correct_geoTransform(geoTransform)
    rows, cols = int(rows), int(cols)
    if len(geoTransform) == 6:
        geoTransform = geoTransform + (
            rows,
            cols,
        )
    elif len(geoTransform) == 8:  # replace last elements
        gt_list = list(geoTransform)
        gt_list[-2:] = [rows, cols]
        geoTransform = tuple(gt_list)
    return geoTransform


def aff_trans_template_coord(A, t_radius, fourier=False):
    if not fourier:
        x = np.arange(-t_radius, t_radius + 1)
        y = np.arange(-t_radius, t_radius + 1)
    else:
        x = np.linspace(-t_radius + .5, t_radius - .5, 2 * t_radius)
        y = np.linspace(-t_radius + .5, t_radius - .5, 2 * t_radius)

    X = np.repeat(x[np.newaxis, :], y.shape[0], axis=0)
    Y = np.repeat(y[:, np.newaxis], x.shape[0], axis=1)

    X_aff = X * A[0, 0] + Y * A[0, 1]
    Y_aff = X * A[1, 0] + Y * A[1, 1]
    return X_aff, Y_aff


def rot_trans_template_coord(θ, t_radius):
    x = np.arange(-t_radius, t_radius + 1)
    y = np.arange(-t_radius, t_radius + 1)

    X = np.repeat(x[np.newaxis, :], y.shape[0], axis=0)
    Y = np.repeat(y[:, np.newaxis], x.shape[0], axis=1)

    θ = np.deg2rad(θ)
    X_r = +np.cos(θ) * X + np.sin(θ) * Y
    Y_r = -np.sin(θ) * X + np.cos(θ) * Y
    return X_r, Y_r


def pix_centers(geoTransform, rows=None, cols=None, make_grid=True):
    """ provide the pixel coordinate from the axis, or the whole grid

    Parameters
    ----------
    geoTransform : tuple, size={(6,), (8,)}
        georeference transform of an image.
    rows : integer, {x ∈ ℕ | x ≥ 0}, default=None
        amount of rows in an image.
    cols : integer, {x ∈ ℕ | x ≥ 0}, default=None
        amount of collumns in an image.
    make_grid : bool, optional
        Should a grid be made. The default is True.

    Returns
    -------
    X : np.array, dtype=float
         * "make_grid" : size=(m,n)
         otherwise : size=(1,n)
    Y : np.array, dtype=float
         * "make_grid" : size=(m,n)
         otherwise : size=(m,1)

    See Also
    --------
    map2pix, pix2map

    Notes
    -----
    Two different coordinate system are used here:

        .. code-block:: text

          indexing   |           indexing    ^ y
          system 'ij'|           system 'xy' |
                     |                       |
                     |       j               |       x
             --------+-------->      --------+-------->
                     |                       |
                     |                       |
          image      | i         map         |
          based      v           based       |

    """
    geoTransform = correct_geoTransform(geoTransform)
    if rows is None:
        assert len(geoTransform) == 8, (
            'please provide the dimensions of the ' +
            'imagery, or have this included in the ' + 'geoTransform.')
        rows, cols = int(geoTransform[-2]), int(geoTransform[-1])
    i, j = np.linspace(0, rows - 1, rows), np.linspace(0, cols - 1, cols)

    if make_grid:
        jj, ii = np.meshgrid(j, i)
        X, Y = pix2map(geoTransform, ii, jj)
        return X, Y
    else:
        x, y_dummy = pix2map(geoTransform, np.repeat(i[0], len(j)), j)
        x_dummy, y = pix2map(geoTransform, i, np.repeat(j[0], len(i)))
        return x, y


def bilinear_interp_excluding_nodat(Z, i_Z, j_Z, noData=-9999):
    """ do simple bi-linear interpolation, taking care of nodata

    Parameters
    ----------
    Z : np.array, size=(m,n), ndim={2,3}
        data array.
    i_Z : np.array, size=(k,l), ndim=2
        horizontal locations, within local image frame.
    j_Z : np.array, size=(k,l), ndim=2
        vertical locations, within local image frame.
    noData : TYPE, optional
        DESCRIPTION. The default is -9999.

    Returns
    -------
    I_new : np.array, size=(k,l), ndim=2, dtype={float,complex}
        interpolated values.

    See Also
    --------
    .handler_im.bilinear_interpolation

    Notes
    -----
        Two different coordinate system are used here:

        .. code-block:: text

          indexing   |           indexing    ^ y
          system 'ij'|           system 'xy' |
                     |                       |
                     |       i               |       x
             --------+-------->      --------+-------->
                     |                       |
                     |                       |
          image      | j         map         |
          based      v           based       |

    """
    assert isinstance(Z, np.ndarray), 'please provide an array'
    are_two_arrays_equal(i_Z, j_Z)
    m, n = Z.shape[0:2]

    i_prio, i_post = np.floor(i_Z).astype(int), np.ceil(i_Z).astype(int)
    j_prio, j_post = np.floor(j_Z).astype(int), np.ceil(j_Z).astype(int)

    wi, wj = np.remainder(i_Z, 1), np.remainder(j_Z, 1)

    # make resistant to locations outside the bounds of the array
    Z_1, Z_2 = np.ones_like(i_prio) * noData, np.ones_like(i_prio) * noData
    Z_3, Z_4 = np.ones_like(i_prio) * noData, np.ones_like(i_prio) * noData

    IN = np.logical_and.reduce(
        ((i_prio >= 0), (i_post <= (m - 1)), (j_prio >= 0), (j_post
                                                             <= (n - 1))))

    Z_1[IN], Z_2[IN] = Z[i_prio[IN], j_prio[IN]], Z[i_prio[IN], j_post[IN]]
    Z_3[IN], Z_4[IN] = Z[i_post[IN], j_post[IN]], Z[i_post[IN], j_prio[IN]]

    no_dat = np.any(np.vstack((Z_1, Z_2, Z_3, Z_4)) == noData, axis=0)

    DEM_new = wj * (wi * Z_1 + (1 - wi) * Z_4) + (1 - wj) * (wi * Z_2 +
                                                             (1 - wi) * Z_3)
    DEM_new[no_dat] = noData
    return DEM_new


def bbox_boolean(img):
    """ get image coordinates of maximum bounding box extent of True values
    in a boolean matrix

    Parameters
    ----------
    img : np.array, size=(m,n), dtype=bool
        data array.

    Returns
    -------
    r_min : integer, {x ∈ ℕ | x ≥ 0}
        minimum row with a true boolean.
    r_max : integer, {x ∈ ℕ | x ≥ 0}
        maximum row with a true boolean.
    c_min : integer, {x ∈ ℕ | x ≥ 0}
        minimum collumn with a true boolean.
    c_max : integer, {x ∈ ℕ | x ≥ 0}
        maximum collumn with a true boolean.
    """
    assert isinstance(img, np.ndarray), 'please provide an array'

    rows, cols = np.any(img, axis=1), np.any(img, axis=0)
    r_min, r_max = np.where(rows)[0][[0, -1]]
    c_min, c_max = np.where(cols)[0][[0, -1]]
    return r_min, r_max, c_min, c_max


def get_bbox(geoTransform, rows=None, cols=None):
    """ given array meta data, calculate the bounding box

    Parameters
    ----------
    geoTransform : tuple, size=(1,6)
        georeference transform of an image.
    rows : integer, {x ∈ ℕ | x ≥ 0}
        amount of rows in an image.
    cols : integer, {x ∈ ℕ | x ≥ 0}
        amount of collumns in an image.

    Returns
    -------
    bbox : np.ndarray, size=(1,4), dtype=float
        bounding box, in the following order: min max X, min max Y

    See Also
    --------
    map2pix, pix2map, pix_centers, get_map_extent

    Notes
    -----
    Two different coordinate system are used here:

        .. code-block:: text

          indexing   |           indexing    ^ y
          system 'ij'|           system 'xy' |
                     |                       |
                     |       i               |       x
             --------+-------->      --------+-------->
                     |                       |
                     |                       |
          image      | j         map         |
          based      v           based       |

    """
    geoTransform = correct_geoTransform(geoTransform)
    if rows is None:
        assert len(geoTransform) >= 8, ('please provide raster information')
        rows, cols = geoTransform[6], geoTransform[7]

    X = geoTransform[0] + \
        np.array([0, cols]) * geoTransform[1] + np.array([0, rows]) * \
        geoTransform[2]

    Y = geoTransform[3] + \
        np.array([0, cols]) * geoTransform[4] + np.array([0, rows]) * \
        geoTransform[5]

    bbox = np.hstack((np.sort(X), np.sort(Y)))
    #    # get extent not pixel centers
    #    spacing_x = np.sqrt(geoTransform[1]**2 + geoTransform[2]**2)/2
    #    spacing_y = np.sqrt(geoTransform[4]**2 + geoTransform[5]**2)/2
    #    bbox += np.array([-spacing_x, +spacing_x, -spacing_y, +spacing_y])
    return bbox


def get_geoTransform(bbox, dx, dy):
    dx = float(dx)
    dy = float(dy)
    geoTransform = (
        bbox[0],
        +dx,
        0.,
        bbox[3],
        0.,
        -dy,
        int(np.floor((bbox[3] - bbox[2]) / dy)),
        int(np.floor((bbox[1] - bbox[0]) / dx))
    )
    return geoTransform


def get_shape_extent(bbox, geoTransform):
    """ given geographic meta data of array, calculate its shape

    Parameters
    ----------
    bbox : np.array, size=(1,4), dtype=float
        bounding box, in the following order: min max X, min max Y
    geoTransform : tuple, size={(1,6), (1,8)}
        georeference transform of an image.

    Returns
    -------
    rows : integer, {x ∈ ℕ | x ≥ 0}
        amount of rows in an image.
    cols : integer, {x ∈ ℕ | x ≥ 0}
        amount of collumns in an image.

    See Also
    --------
    map2pix, pix2map, pix_centers, get_map_extent, get_bbox

    Notes
    -----
    Two different coordinate system are used here:

        .. code-block:: text

          indexing   |           indexing    ^ y
          system 'ij'|           system 'xy' |
                     |                       |
                     |       i               |       x
             --------+-------->      --------+-------->
                     |                       |
                     |                       |
          image      | j         map         |
          based      v           based       |

    OBS: rasterio uses a different formulation for the bounding box, stated as
    (min_X, min_Y, max_X, max_Y). Transformation can be done through:
    bbox_swap = bbox.reshape((2,2)).T.ravel()
    """
    geoTransform = correct_geoTransform(geoTransform)
    rows = np.divide(bbox[3] - bbox[2],
                     np.hypot(geoTransform[4], geoTransform[5])).astype(int)
    cols = np.divide(bbox[1] - bbox[0],
                     np.hypot(geoTransform[1], geoTransform[2])).astype(int)
    return (rows, cols)


def get_max_pixel_spacing(geoTransform):
    """ calculate the maximum spacing between pixels

    Parameters
    ----------
    geoTransform : tuple, size={(6,1), (8,1)}
        georeference transform of an image.

    Returns
    -------
    spac : float, unit=meter
        maximum spacing between pixels
    """
    geoTransform = correct_geoTransform(geoTransform)
    spac = np.maximum(np.hypot(geoTransform[1], geoTransform[2]),
                      np.hypot(geoTransform[4], geoTransform[5]))
    return spac


def get_pixel_spacing(geoTransform, spatialRef):
    """ provide the pixel spacing of an image in meters

    """
    geoTransform = correct_geoTransform(geoTransform)
    if is_crs_an_srs(spatialRef):
        d_1 = np.hypot(geoTransform[1], geoTransform[2])
        d_2 = np.hypot(geoTransform[4], geoTransform[5])
        return d_1, d_2
    else:
        d_1 = haversine(geoTransform[2], geoTransform[1], geoTransform[3])
        d_2 = haversine(geoTransform[5], geoTransform[4], geoTransform[3])
        return d_1, d_2


def get_map_extent(bbox):
    """ generate coordinate list in counterclockwise direction from boundingbox

    Parameters
    ----------
    bbox : np.array, size=(1,4)
        bounding box, in the following order: min max X, min max Y

    Returns
    -------
    xB,yB : numpy.ndarray, size=(5,1)
        coordinate list of horizontal and vertical outer points

    See Also
    --------
    get_bbox, get_bbox_polygon

    Notes
    -----
    Two different coordinate system are used here:

        .. code-block:: text

          indexing   |           indexing    ^ y
          system 'ij'|           system 'xy' |
                     |                       |
                     |       i               |       x
             --------+-------->      --------+-------->
                     |                       |
                     |                       |
          image      | j         map         |
          based      v           based       |
    """
    xB = np.array([[bbox[0], bbox[0], bbox[1], bbox[1], bbox[0]]]).T
    yB = np.array([[bbox[3], bbox[2], bbox[2], bbox[3], bbox[3]]]).T
    return xB, yB


def get_mean_map_location(geoTransform, spatialRef, rows=None, cols=None):
    """ estimate the central location of a geo-referenced image

    Parameters
    ----------
    geoTransform : tuple, size={(6,1), (8,1)}
        georeference transform of an image.
    spatialRef : osgeo.osr.SpatialReference
        target projection system
    rows, cols : integer, {x ∈ ℕ | x ≥ 0}, default=None
        amount of rows/collumns in an image.

    Returns
    -------
    x_bar, y_bar : float
        mean location of the image in the reference system given by spatialRef
    """
    geoTransform = correct_geoTransform(geoTransform)
    bbox = get_bbox(geoTransform, rows=rows, cols=cols)
    x_bbox, y_bbox = get_map_extent(bbox)
    x_bar, y_bar = np.mean(x_bbox), np.mean(y_bbox)
    return x_bar, y_bar


def get_mean_map_lat_lon(geoTransform, spatialRef, rows=None, cols=None):
    """ estimate the central latitude and longitude of a geo-referenced image

    Parameters
    ----------
    geoTransform : tuple, size={(6,1), (8,1)}
        georeference transform of an image.
    spatialRef : osgeo.osr.SpatialReference
        target projection system
    rows, cols : integer, {x ∈ ℕ | x ≥ 0}, default=None
        amount of rows/collumns in an image.

    Returns
    -------
    lat_bar, lon_bar : float, unit=degrees, , range=-90...+90, -180...+180
        latitude and longitude of the scene center
    """
    geoTransform = correct_geoTransform(geoTransform)
    bbox = get_bbox(geoTransform, rows=rows, cols=cols)

    if is_crs_an_srs(spatialRef):
        x_bbox, y_bbox = get_map_extent(bbox)
        ll = map2ll(np.concatenate((x_bbox, y_bbox), axis=1), spatialRef)
        lat_bar, lon_bar = np.mean(ll[:, 0]), np.mean(ll[:, 1])
        return lat_bar, lon_bar
    else:
        return np.mean(bbox[-2:]), np.mean(bbox[:2])


def get_bbox_polygon(geoTransform, rows, cols):
    """ given array meta data, create bounding polygon

    Parameters
    ----------
    geoTransform : tuple, size=(6,1)
        georeference transform of an image.
    rows : integer, {x ∈ ℕ | x ≥ 0}
        amount of rows in an image.
    cols : integer, {x ∈ ℕ | x ≥ 0}
        amount of collumns in an image.

    Returns
    -------
    poly : OGR polygon
        bounding polygon of image.

    See Also
    --------
    get_bbox, get_map_extent
    """
    # build tile polygon
    geoTransform = correct_geoTransform(geoTransform)
    bbox = get_bbox(geoTransform, rows, cols)
    xB, yB = get_map_extent(bbox)
    ring = ogr.Geometry(ogr.wkbLinearRing)
    for i in range(5):
        ring.AddPoint(float(xB[i]), float(yB[i]))
    poly = ogr.Geometry(ogr.wkbPolygon)
    poly.AddGeometry(ring)
    # poly_tile.ExportToWkt()
    return poly


def find_overlapping_DEM_tiles(dem_path, dem_file, poly_tile):
    '''
    loop through a shapefile of tiles, to find overlap with a given geometry
    '''
    # Get the DEM tile layer
    demShp = ogr.Open(os.path.join(dem_path, dem_file))
    demLayer = demShp.GetLayer()

    url_list = ()
    # loop through the tiles and see if there is an intersection
    for i in range(0, demLayer.GetFeatureCount()):
        # Get the input Feature
        demFeature = demLayer.GetFeature(i)
        geom = demFeature.GetGeometryRef()

        intersection = poly_tile.Intersection(geom)
        if (intersection is not None and intersection.Area() > 0):
            url_list += (demFeature.GetField('fileurl'), )

    return url_list


def make_same_size(Old,
                   geoTransform_old,
                   geoTransform_new,
                   rows_new=None,
                   cols_new=None):
    """ clip array to the same size as another array

    Parameters
    ----------
    Old : np.array, size=(m,n), dtype={float,complex}
        data array to be clipped.
    geoTransform_old : tuple, size={(6,), (8,)}
        georeference transform of the old image.
    geoTransform_new : tuple, size={(6,), (8,)}
        georeference transform of the new image.
    rows_new : integer, {x ∈ ℕ | x ≥ 0}
        amount of rows of the new image.
    cols_new : integer, {x ∈ ℕ | x ≥ 0}
        amount of collumns of the new image.

    Returns
    -------
    New : np.array, size=(k,l), dtype={float,complex}
        clipped data array.
    """
    geoTransform_old = correct_geoTransform(geoTransform_old)
    geoTransform_new = correct_geoTransform(geoTransform_new)

    if len(geoTransform_new) == 8:
        rows_new, cols_new = geoTransform_new[-2], geoTransform_new[-1]

    # look at upper left coordinate
    dj = np.round(
        (geoTransform_new[0] - geoTransform_old[0]) / geoTransform_new[1])
    di = np.round(
        (geoTransform_new[3] - geoTransform_old[3]) / geoTransform_new[1])

    if np.sign(dj) == -1:  # extend array by simple copy of border values
        Old = np.concatenate((np.repeat(
            np.expand_dims(Old[:, 0], axis=1), abs(dj), axis=1), Old),
                             axis=1)
    elif np.sign(dj) == 1:  # reduce array
        Old = Old[:, abs(dj).astype(int):]

    if np.sign(di) == -1:  # reduce array
        Old = Old[abs(di).astype(int):, :]
    elif np.sign(di) == 1:  # extend array by simple copy of border values
        Old = np.concatenate((np.repeat(
            np.expand_dims(Old[0, :], axis=1).T, abs(di), axis=0), Old),
                             axis=0)

    # as they are now alligned, look at the lower right corner
    di, dj = rows_new - Old.shape[0], cols_new - Old.shape[1]

    if np.sign(dj) == -1:  # reduce array
        Old = Old[:, :dj]
    elif np.sign(dj) == 1:  # extend array by simple copy of border values
        Old = np.concatenate((np.repeat(
            Old, np.expand_dims(Old[:, -1], axis=1), abs(dj), axis=1)),
                             axis=1)

    if np.sign(di) == -1:  # reduce array
        Old = Old[:di, :]
    elif np.sign(di) == 1:  # extend array by simple copy of border values
        Old = np.concatenate((np.repeat(
            Old, np.expand_dims(Old[-1, :], axis=1).T, abs(di), axis=0)),
                             axis=0)

    New = Old
    return New


def create_offset_grid(Z, dx, dy, geoTransform):
    geoTransform = correct_geoTransform(geoTransform)
    dx, dy = correct_floating_parameter(dx), correct_floating_parameter(dy)
    di, dj = vel2pix(geoTransform, dx, dy)
    if len(geoTransform) == 8:
        # sometimes the image dimensions are also included
        mI, nI = geoTransform[-2], geoTransform[-1]
    else:
        mI, nI = Z.shape[0:2]
    dI_grd, dJ_grd = np.meshgrid(np.linspace(0, mI - 1, mI) + di,
                                 np.linspace(0, nI - 1, nI) + dj,
                                 indexing='ij')
    return dI_grd, dJ_grd<|MERGE_RESOLUTION|>--- conflicted
+++ resolved
@@ -508,19 +508,10 @@
     for iy, ix in np.ndindex(θ.shape):
         if ~np.isnan(θ[iy, ix]) and ~np.isnan(ρ[iy, ix]):
             # construct co-variance matrix
-<<<<<<< HEAD
-            try:
-                qij = ρ[iy, ix] * np.sqrt(qii[iy, ix]) * np.sqrt(qjj[iy, ix])
-            except:
-                breakpoint
+            qij = ρ[iy, ix] *\
+                  np.sqrt(np.maximum(qii[iy, ix], 0)) *\
+                  np.sqrt(np.maximum(qjj[iy, ix], 0))
             V = np.array([[qjj[iy, ix], qij], [qij, qii[iy, ix]]])
-=======
-            qij = ρ[iy,ix] *\
-                  np.sqrt(np.maximum(qii[iy,ix], 0)) *\
-                  np.sqrt(np.maximum(qjj[iy,ix], 0))
-            V = np.array([[qjj[iy,ix], qij],
-                          [qij, qii[iy,ix]]])
->>>>>>> ce07accc
             R = rot_mat(θ[iy, ix])
             V_r = rot_covar(V, R)
             qii_r[iy, ix], qjj_r[iy, ix] = V_r[1][1], V_r[0][0]
