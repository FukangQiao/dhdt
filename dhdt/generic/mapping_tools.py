import os
import warnings

import numpy as np
from osgeo import ogr, osr
from scipy import ndimage

from dhdt.generic.attitude_tools import rot_mat
from dhdt.generic.handler_im import get_grad_filters
from dhdt.generic.unit_check import (are_two_arrays_equal,
                                     correct_floating_parameter,
                                     correct_geoTransform, is_crs_an_srs)


def cart2pol(x, y):
    """ transform Cartesian coordinate(s) to polar coordinate(s)

    Parameters
    ----------
    x,y : {float, numpy.ndarray}
        Cartesian coordinates

    Returns
    -------
    ρ : {float, numpy.ndarray}
        radius of the vector
    φ : {float, numpy.ndarray}, unit=radians
        argument of the vector

    See Also
    --------
    pol2xyz : equivalent function, but for three dimensions
    cart2pol : inverse function
    """
    if type(x) in (np.ma.core.MaskedArray, np.ndarray):
        are_two_arrays_equal(x, y)
    else:  # if only a float is given
        x, y = correct_floating_parameter(x), correct_floating_parameter(y)

    ρ = np.hypot(x, y)
    φ = np.arctan2(y, x)
    return ρ, φ


def pol2cart(ρ, φ):
    """ transform polar coordinate(s) to Cartesian coordinate(s)

    Parameters
    ----------
    ρ : {float, numpy.ndarray}
        radius of the vector
    φ : {float, numpy.ndarray}, unit=radians
        argument of the vector

    Returns
    -------
    x,y : {float, numpy.ndarray}
        cartesian coordinates

    See Also
    --------
    pol2xyz : equivalent function, but for three dimensions
    cart2pol : inverse function
    """
    if type(ρ) in (np.ma.core.MaskedArray, np.ndarray):
        are_two_arrays_equal(ρ, φ)
    else:  # if only a float is given
        ρ, φ = correct_floating_parameter(ρ), correct_floating_parameter(φ)

    x = ρ * np.cos(φ)
    y = ρ * np.sin(φ)
    return x, y


def pol2xyz(Az, Zn):
    """ transform from angles to unit vector in 3D

    Parameters
    ----------
    Az : numpy.ndarray, size=(m,n), unit=degrees
        array with azimuth angles
    Zn : numpy.ndarray, size=(m,n), unit=degrees
        array with zenith angles

    Returns
    -------
    X,Y : numpy.ndarray, size=(m,n), unit=degrees
        array with planar components
    Z : numpy.ndarray, size=(m,n), unit=degrees
        array with height component

    See Also
    --------
    pol2cart : equivalent function, but for two dimensions

    Notes
    -----
    The azimuth angle declared in the following coordinate frame:

        .. code-block:: text

                 ^ North & y
                 |
            - <--|--> +
                 |
                 +----> East & x

    The angles related to the suns' heading are as follows:

        .. code-block:: text

          surface normal              * sun
          ^                     ^    /
          |                     |   /
          ├-- zenith angle      |  /
          | /                   | /|
          |/                    |/ | elevation angle
          └----                 └--┴---

    """
    Az, Zn = are_two_arrays_equal(Az, Zn)
    X = np.sin(np.deg2rad(Az)) * np.sin(np.deg2rad(Zn))
    Y = np.cos(np.deg2rad(Az)) * np.sin(np.deg2rad(Zn))
    Z = np.cos(np.deg2rad(Zn))
    return X, Y, Z


def pix2map(geoTransform, i, j):
    """ transform local image coordinates to map coordinates

    Parameters
    ----------
    geoTransform : tuple, size={(6,1), (8,1)}
        georeference transform of an image.
    i : np.array, ndim={1,2,3}, dtype=float
        row coordinate(s) in local image space
    j : np.array, ndim={1,2,3}, dtype=float
        column coordinate(s) in local image space

    Returns
    -------
    x : np.array, size=(m), ndim={1,2,3}, dtype=float
        horizontal map coordinate.
    y : np.array, size=(m), ndim={1,2,3}, dtype=float
        vertical map coordinate.

    See Also
    --------
    map2pix

    Notes
    -----
    Two different coordinate system are used here:

        .. code-block:: text

          indexing   |           indexing    ^ y
          system 'ij'|           system 'xy' |
                     |                       |
                     |       i               |       x
             --------+-------->      --------+-------->
                     |                       |
                     |                       |
          image      | j         map         |
          based      v           based       |

    """
    geoTransform = correct_geoTransform(geoTransform)
    if type(i) in (np.ma.core.MaskedArray, np.ndarray):
        are_two_arrays_equal(i, j)
    else:  # if only a float is given
        i, j = correct_floating_parameter(i), correct_floating_parameter(j)

    x = geoTransform[0] + \
        np.multiply(geoTransform[1], j) + np.multiply(geoTransform[2], i)

    y = geoTransform[3] + \
        np.multiply(geoTransform[4], j) + np.multiply(geoTransform[5], i)

    # # offset the center of the pixel
    # x += geoTransform[1] / 2.0
    # y += geoTransform[5] / 2.0
    return x, y


def map2pix(geoTransform, x, y):
    """ transform map coordinates to local image coordinates

    Parameters
    ----------
    geoTransform : tuple, size={(6,1), (8,1)}
        georeference transform of an image.
    x : np.array, size=(m), ndim={1,2,3}, dtype=float
        horizontal map coordinate.
    y : np.array, size=(m), ndim={1,2,3}, dtype=float
        vertical map coordinate.

    Returns
    -------
    i : np.array, ndim={1,2,3}, dtype=float
        row coordinate(s) in local image space
    j : np.array, ndim={1,2,3}, dtype=float
        column coordinate(s) in local image space

    See Also
    --------
    pix2map

    Notes
    -----
    Two different coordinate system are used here:

        .. code-block:: text

          indexing   |           indexing    ^ y
          system 'ij'|           system 'xy' |
                     |                       |
                     |       i               |       x
             --------+-------->      --------+-------->
                     |                       |
                     |                       |
          image      | j         map         |
          based      v           based       |

    """
    geoTransform = correct_geoTransform(geoTransform)
    if type(x) in (np.ma.core.MaskedArray, np.ndarray):
        are_two_arrays_equal(x, y)
    else:  # if only a float is given
        x, y = correct_floating_parameter(x), correct_floating_parameter(y)

    A = np.array(geoTransform[:-2]).reshape(2, 3)[:, 1:]
    A_inv = np.linalg.inv(A)
    # # offset the center of the pixel
    # x -= geoTransform[1] / 2.0
    # y -= geoTransform[5] / 2.0
    # ^- this messes-up python with its pointers....
    x_loc = x - geoTransform[0]
    y_loc = y - geoTransform[3]

    j = np.multiply(x_loc, A_inv[0, 0]) + np.multiply(y_loc, A_inv[0, 1])
    i = np.multiply(x_loc, A_inv[1, 0]) + np.multiply(y_loc, A_inv[1, 1])
    return i, j


def vel2pix(geoTransform, dx, dy):
    """ transform map displacements to local image displacements

    Parameters
    ----------
    geoTransform : tuple, size=(6,1)
        georeference transform of an image.
    dx : np.array, size=(m), ndim={1,2,3}, dtype=float
        horizontal map displacement.
    dy : np.array, size=(m), ndim={1,2,3}, dtype=float
        vertical map displacement.

    Returns
    -------
    di : np.array, ndim={1,2,3}, dtype=float
        row coordinate(s) in local image space
    dj : np.array, ndim={1,2,3}, dtype=float
        column coordinate(s) in local image space

    Notes
    -----
    Two different coordinate system are used here:

        .. code-block:: text

          indexing   |           indexing    ^ y
          system 'ij'|           system 'xy' |
                     |                       |
                     |       i               |       x
             --------+-------->      --------+-------->
                     |                       |
                     |                       |
          image      | j         map         |
          based      v           based       |

    """
    geoTransform = correct_geoTransform(geoTransform)
    if type(dx) in (np.ma.core.MaskedArray, np.ndarray):
        are_two_arrays_equal(dx, dy)
    else:
        dx, dy = correct_floating_parameter(dx), correct_floating_parameter(dy)

    if geoTransform[2] == 0:
        dj = dx / geoTransform[1]
    else:
        dj = (dx / geoTransform[1] + dy / geoTransform[2])

    if geoTransform[4] == 0:
        di = dy / geoTransform[5]
    else:
        di = (dx / geoTransform[4] + dy / geoTransform[5])

    return di, dj


def ecef2llh(xyz):
    """ transform 3D cartesian Earth Centered Earth fixed coordinates, to
    spherical angles and height above the ellipsoid

    Parameters
    ----------
    xyz : np.array, size=(m,3), unit=meter
        np.array with 3D coordinates, in WGS84. In the following form:
        [[x, y, z], [x, y, z], ... ]

    Returns
    -------
    llh : np.array, size=(m,2), unit=(deg,deg,meter)
        np.array with angles and height. In the following form:
        [[lat, lon, height], [lat, lon, height], ... ]
    """

    ecefSpatialRef = osr.SpatialReference()
    ecefSpatialRef.ImportFromEPSG(4978)

    llhSpatialRef = osr.SpatialReference()
    llhSpatialRef.ImportFromEPSG(4979)

    coordTrans = osr.CoordinateTransformation(ecefSpatialRef, llhSpatialRef)
    llh = coordTrans.TransformPoints(list(xyz))
    llh = np.stack(llh, axis=0)
    return llh


def get_utm_zone_simple(λ):
    return ((np.floor((λ + 180) / 6) % 60) + 1).astype(int)


def ll2map(ll, spatialRef):
    """ transforms angles to map coordinates (that is 2D) in a projection frame

    Parameters
    ----------
    llh : np.array, size=(m,2), unit=(deg,deg)
        np.array with spherical coordinates. In the following form:
        [[lat, lon], [lat, lon], ... ]
    spatialRef : osgeo.osr.SpatialReference
        target projection system

    Returns
    -------
    xyz : np.array, size=(m,2), unit=meter
        np.array with 2D coordinates. In the following form:
        [[x, y], [x, y], ... ]

    Examples
    --------
    Get the Universal Transverse Mercator (UTM) cooridnates from spherical
    coordinates:
    >>> import numpy as np
    >>> from osgeo import osr
    >>> proj = osr.SpatialReference()
    >>> proj.SetWellKnownGeogCS('WGS84')
    >>> lat, lon = 52.09006426183974, 5.173794246145571# Utrecht University
    >>> NH = True if lat>0 else False
    >>> proj.SetUTM(32, True)

    >>> xy = ll2map(np.array([[lat, lon]]), proj)
    >>> xy
    array([[ 237904.03625329, 5777964.65056734,       0.        ]])
    """
    if isinstance(spatialRef, str):
        spatialStr = spatialRef
        spatialRef = osr.SpatialReference()
        spatialRef.ImportFromWkt(spatialStr)
    llSpatialRef = osr.SpatialReference()
    llSpatialRef.ImportFromEPSG(4326)

    coordTrans = osr.CoordinateTransformation(llSpatialRef, spatialRef)
    xy = coordTrans.TransformPoints(list(ll))
    xy = np.stack(xy, axis=0)
    return xy


def map2ll(xy, spatialRef):
    """ transforms map coordinates (that is 2D) in a projection frame to angles

    Parameters
    ----------
    xy : np.array, size=(m,2), unit=meter
        np.array with 2D coordinates. In the following form:
        [[x, y], [x, y], ... ]
    spatialRef : osgeo.osr.SpatialReference
        target projection system

    Returns
    -------
    ll : np.array, size=(m,2), unit=(deg,deg)
        np.array with spherical coordinates. In the following form:
        [[lat, lon], [lat, lon], ... ]
    """
    if isinstance(spatialRef, str):
        spatialStr = spatialRef
        spatialRef = osr.SpatialReference()
        spatialRef.ImportFromWkt(spatialStr)
    llSpatialRef = osr.SpatialReference()
    llSpatialRef.ImportFromEPSG(4326)

    coordTrans = osr.CoordinateTransformation(spatialRef, llSpatialRef)
    ll = coordTrans.TransformPoints(list(xy))
    ll = np.stack(ll, axis=0)
    return ll[:, :-1]


def ecef2map(xyz, spatialRef):
    """ transform 3D cartesian Earth Centered Earth fixed coordinates, to
    map coordinates (that is 2D) in a projection frame

    Parameters
    ----------
    xyz : np.array, size=(m,3), float
        np.array with 3D coordinates, in WGS84. In the following form:
        [[x, y, z], [x, y, z], ... ]
    spatialRef : osgeo.osr.SpatialReference
        target projection

    Returns
    -------
    xyz : np.array, size=(m,2), float
        np.array with planar coordinates, within a given projection frame
    """
    if isinstance(spatialRef, str):
        spatialStr = spatialRef
        spatialRef = osr.SpatialReference()
        spatialRef.ImportFromWkt(spatialStr)

    llh = ecef2llh(xyz)  # get spherical coordinates and height
    xy = ll2map(llh[:, :-1], spatialRef)
    return xy


def haversine(Δlat, Δlon, lat, radius=None):
    """ calculate the distance along a great-circle

    Parameters
    ----------
    Δlat, Δlon : float, unit=degrees
        step size or angle difference
    lat : float, unit=degrees
        (mean) latitude where angles are situated
    radius : float, unit=meters
        estimate of the radius of the earth
    """
    Δlat, Δlon, lat = np.deg2rad(Δlat), np.deg2rad(Δlon), np.deg2rad(lat)

    if radius is None:
        wgs84 = osr.SpatialReference()
        wgs84.ImportFromEPSG(4326)
        a, b = wgs84.GetSemiMajor(), wgs84.GetSemiMinor()
        radius = np.sqrt(
            np.divide((a**2 * np.cos(lat))**2 + (b**2 * np.sin(lat))**2,
                      (a * np.cos(lat))**2 + (b * np.sin(lat))**2))

    a = np.sin(Δlat / 2) ** 2 + \
        np.cos(lat) * np.cos(lat + Δlat) * np.sin(Δlon / 2) ** 2
    c = 2 * np.arctan2(np.sqrt(a), np.sqrt(1 - a))  # great circle distance
    d = radius * c
    return d


def rot_covar(V, R):
    V_r = R @ V @ np.transpose(R)
    return V_r


def covar2err_ellipse(sigma_1, sigma_2, ρ):
    """ parameter transform from co-variance matrix to standard error-ellipse
    For more info see [Al22]_

    Parameters
    ----------
    sigma_1, sigma_2 : float
        variance along each axis
    ρ : float
        dependency between axis

    Returns
    -------
    lambda_2, lambda_2 : float
        variance along major and minor axis
    θ : float, unit=degrees
        orientation of the standard ellipse

    References
    ----------
    .. [Al22] Altena et al. "Correlation dispersion as a measure to better
              estimate uncertainty of remotely sensed glacier displacements",
              The Crysophere, vol.16(6) pp.2285–2300, 2022.
    """
    # intermediate variables
    s1s2_min = sigma_1**2 - sigma_2**2
    s1s2_plu = sigma_1**2 + sigma_2**2
    s1s2r = sigma_1 * sigma_2 * ρ
    lamb = np.sqrt(np.divide(s1s2_min**2, 4) + s1s2r)
    lambda_1 = s1s2_plu / 2 + lamb  # eq.5 in [Al22]
    lambda_2 = s1s2_plu / 2 - lamb
    θ = np.rad2deg(np.arctan2(2 * s1s2r, s1s2_min) / 2)  # eq.6 in [Al22]
    return lambda_1, lambda_2, θ


def rotate_variance(θ, qii, qjj, ρ):
    qii_r, qjj_r = np.zeros_like(qii), np.zeros_like(qjj)
    for iy, ix in np.ndindex(θ.shape):
        if ~np.isnan(θ[iy, ix]) and ~np.isnan(ρ[iy, ix]):
            # construct co-variance matrix
            try:
                qij = ρ[iy, ix] * np.sqrt(qii[iy, ix]) * np.sqrt(qjj[iy, ix])
            except:
                breakpoint
            V = np.array([[qjj[iy, ix], qij], [qij, qii[iy, ix]]])
            R = rot_mat(θ[iy, ix])
            V_r = rot_covar(V, R)
            qii_r[iy, ix], qjj_r[iy, ix] = V_r[1][1], V_r[0][0]
        else:
            qii_r[iy, ix], qjj_r[iy, ix] = np.nan, np.nan
    return qii_r, qjj_r


def cast_orientation(Z, Az, indexing='ij'):
    """ emphasises intensities within a certain direction, following [Fr91]_.

    Parameters
    ----------
    Z : np.array, size=(m,n)
        array with intensity values
    Az : {float,np.array}, size{(m,n),1}, unit=degrees
        band of azimuth values or single azimuth angle.
    indexing : {‘xy’, ‘ij’}
         * "xy" : using map coordinates
         * "ij" : using local image  coordinates

    Returns
    -------
    Zcan : np.array, size=(m,n)
        array with intensity variation in the preferred direction.

    See Also
    --------
    .handler_im.get_grad_filters : collection of general gradient filters
    .handler_im.rotated_sobel : generate rotated gradient filter

    Notes
    -----
        The angle(s) are declared in the following coordinate frame:

        .. code-block:: text

                 ^ North & y
                 |
            - <--|--> +
                 |
                 +----> East & x

        Two different coordinate system are used here:

        .. code-block:: text

          indexing   |           indexing    ^ y
          system 'ij'|           system 'xy' |
                     |                       |
                     |       i               |       x
             --------+-------->      --------+-------->
                     |                       |
                     |                       |
          image      | j         map         |
          based      v           based       |

    References
    ----------
    .. [Fr91] Freeman et al. "The design and use of steerable filters." IEEE
              transactions on pattern analysis and machine intelligence
              vol.13(9) pp.891-906, 1991.
    """
    assert isinstance(Z, np.ndarray), 'please provide an array'

    fx, fy = get_grad_filters(ftype='sobel', tsize=3, order=1)

    Zdx = ndimage.convolve(Z, fx)  # steerable filters
    Zdy = ndimage.convolve(Z, fy)

    if indexing == 'ij':
        Zcan = (np.multiply(np.cos(np.radians(Az)), Zdy) -
                np.multiply(np.sin(np.radians(Az)), Zdx))
    else:
        Zcan = (np.multiply(np.cos(np.radians(Az)), Zdy) +
                np.multiply(np.sin(np.radians(Az)), Zdx))
    return Zcan


def estimate_geoTransform(Z, J, X, Y, samp=10):
    m, n = Z.shape[:2]
    y = np.vstack(
        [X[::samp, ::samp].reshape(-1, 1), Y[::samp, ::samp].reshape(-1, 1)])
    # design matrix
    A_sub = np.hstack(
        [Z[::samp, ::samp].reshape(-1, 1), J[::samp, ::samp].reshape(-1, 1)])
    A_sub = np.pad(A_sub, ((0, 0), (1, 0)), constant_values=1.)
    A = np.kron(np.eye(2), A_sub)

    x_hat = np.linalg.lstsq(A, y, rcond=None)[0]
    geoTransform = tuple(np.squeeze(x_hat)) + (m, n)
    return geoTransform


def ref_trans(geoTransform, dI, dJ):
    """ translate reference transform

    Parameters
    ----------
    geoTransform : tuple, size=(8,)
        georeference transform of an image.
    dI : dtype={float,integer}
        translation in rows.
    dJ : dtype={float,integer}
        translation in collumns.

    Returns
    -------
    newTransform : tuple, size=(8,)
        georeference transform of an image with shifted origin.

    See Also
    --------
    ref_scale

    Notes
    -----
    Two different coordinate system are used here:

        .. code-block:: text

          indexing   |           indexing    ^ y
          system 'ij'|           system 'xy' |
                     |                       |
                     |       i               |       x
             --------+-------->      --------+-------->
                     |                       |
                     |                       |
          image      | j         map         |
          based      v           based       |
    """
    geoTransform = correct_geoTransform(geoTransform)
    dI, dJ = correct_floating_parameter(dI), correct_floating_parameter(dJ)

    newTransform = (geoTransform[0] + dJ * geoTransform[1] +
                    dI * geoTransform[2], geoTransform[1], geoTransform[2],
                    geoTransform[3] + dJ * geoTransform[4] +
                    dI * geoTransform[5], geoTransform[4], geoTransform[5])
    if len(geoTransform) == 8:  # also include info of image extent
        newTransform = newTransform + geoTransform[-2:]
    return newTransform


def ref_scale(geoTransform, scaling):
    """
    scale image reference transform

    Parameters
    ----------
    Transform : tuple, size=(1,6)
        georeference transform of an image.
    scaling : float
        isotropic scaling in both rows and collumns.

    Returns
    -------
    newTransform : tuple, size=(1,6)
        georeference transform of an image with different pixel spacing.

    See Also
    --------
    ref_trans, ref_update, ref_rotate
    """
    geoTransform = correct_geoTransform(geoTransform)
    if len(geoTransform
           ) == 8:  # sometimes the image dimensions are also included
        geoTransform = geoTransform[:-2]
        # these will not be included in the newTransform, since the pixel
        # size has changed, so this will likely be due to the generation of
        # a grid based on a group of pixels or some sort of kernel

    # not using center of pixel
    A = np.asarray(geoTransform).reshape((2, 3)).T
    A[0, :] += np.diag(A[1:, :] * scaling / 2)
    A[1:, :] = A[1:, :] * float(scaling)
    newTransform = tuple(map(tuple, np.transpose(A).reshape((1, 6))))

    return newTransform[0]


def ref_rotate(geoTransform, θ):
    """
    rotate image reference transform

    Parameters
    ----------
    Transform : tuple, size=(1,6)
        georeference transform of an image.
    scaling : float
        isotropic scaling in both rows and collumns.

    Returns
    -------
    newTransform : tuple, size=(1,6)
        georeference transform of an image with different pixel spacing.

    See Also
    --------
    dhdt.generic.mapping_tools.ref_trans
    dhdt.generic.mapping_tools.ref_update
    dhdt.generic.mapping_tools.ref_scale
    dhdt.generic.attitude_tools.rot_mat
    """
    geoTransform = correct_geoTransform(geoTransform)
    m, n = geoTransform[-2:]
    A = np.asarray(geoTransform[:-2]).reshape((2, 3)).T
    A[1:, :] = A[1:, :] @ rot_mat(θ)

    newTransform = tuple(
        float(x) for x in np.squeeze(np.transpose(A).ravel())) + tuple((m, n))
    return newTransform


def ref_update(geoTransform, rows, cols):
    geoTransform = correct_geoTransform(geoTransform)
    rows, cols = int(rows), int(cols)
    if len(geoTransform) == 6:
        geoTransform = geoTransform + (
            rows,
            cols,
        )
    elif len(geoTransform) == 8:  # replace last elements
        gt_list = list(geoTransform)
        gt_list[-2:] = [rows, cols]
        geoTransform = tuple(gt_list)
    return geoTransform


def aff_trans_template_coord(A, t_radius, fourier=False):
    if not fourier:
        x = np.arange(-t_radius, t_radius + 1)
        y = np.arange(-t_radius, t_radius + 1)
    else:
        x = np.linspace(-t_radius + .5, t_radius - .5, 2 * t_radius)
        y = np.linspace(-t_radius + .5, t_radius - .5, 2 * t_radius)

    X = np.repeat(x[np.newaxis, :], y.shape[0], axis=0)
    Y = np.repeat(y[:, np.newaxis], x.shape[0], axis=1)

    X_aff = X * A[0, 0] + Y * A[0, 1]
    Y_aff = X * A[1, 0] + Y * A[1, 1]
    return X_aff, Y_aff


def rot_trans_template_coord(θ, t_radius):
    x = np.arange(-t_radius, t_radius + 1)
    y = np.arange(-t_radius, t_radius + 1)

    X = np.repeat(x[np.newaxis, :], y.shape[0], axis=0)
    Y = np.repeat(y[:, np.newaxis], x.shape[0], axis=1)

    θ = np.deg2rad(θ)
    X_r = +np.cos(θ) * X + np.sin(θ) * Y
    Y_r = -np.sin(θ) * X + np.cos(θ) * Y
    return X_r, Y_r


def pix_centers(geoTransform, rows=None, cols=None, make_grid=True):
    """ provide the pixel coordinate from the axis, or the whole grid

    Parameters
    ----------
    geoTransform : tuple, size={(6,), (8,)}
        georeference transform of an image.
    rows : integer, {x ∈ ℕ | x ≥ 0}, default=None
        amount of rows in an image.
    cols : integer, {x ∈ ℕ | x ≥ 0}, default=None
        amount of collumns in an image.
    make_grid : bool, optional
        Should a grid be made. The default is True.

    Returns
    -------
    X : np.array, dtype=float
         * "make_grid" : size=(m,n)
         otherwise : size=(1,n)
    Y : np.array, dtype=float
         * "make_grid" : size=(m,n)
         otherwise : size=(m,1)

    See Also
    --------
    map2pix, pix2map

    Notes
    -----
    Two different coordinate system are used here:

        .. code-block:: text

          indexing   |           indexing    ^ y
          system 'ij'|           system 'xy' |
                     |                       |
                     |       j               |       x
             --------+-------->      --------+-------->
                     |                       |
                     |                       |
          image      | i         map         |
          based      v           based       |

    """
    geoTransform = correct_geoTransform(geoTransform)
    if rows is None:
        assert len(geoTransform) == 8, (
            'please provide the dimensions of the ' +
            'imagery, or have this included in the ' + 'geoTransform.')
        rows, cols = int(geoTransform[-2]), int(geoTransform[-1])
    i, j = np.linspace(0, rows - 1, rows), np.linspace(0, cols - 1, cols)

    if make_grid:
        jj, ii = np.meshgrid(j, i)
        X, Y = pix2map(geoTransform, ii, jj)
        return X, Y
    else:
        x, y_dummy = pix2map(geoTransform, np.repeat(i[0], len(j)), j)
        x_dummy, y = pix2map(geoTransform, i, np.repeat(j[0], len(i)))
        return x, y


def bilinear_interp_excluding_nodat(Z, i_Z, j_Z, noData=-9999):
    """ do simple bi-linear interpolation, taking care of nodata

    Parameters
    ----------
    Z : np.array, size=(m,n), ndim={2,3}
        data array.
    i_Z : np.array, size=(k,l), ndim=2
        horizontal locations, within local image frame.
    j_Z : np.array, size=(k,l), ndim=2
        vertical locations, within local image frame.
    noData : TYPE, optional
        DESCRIPTION. The default is -9999.

    Returns
    -------
    I_new : np.array, size=(k,l), ndim=2, dtype={float,complex}
        interpolated values.

    See Also
    --------
    .handler_im.bilinear_interpolation

    Notes
    -----
        Two different coordinate system are used here:

        .. code-block:: text

          indexing   |           indexing    ^ y
          system 'ij'|           system 'xy' |
                     |                       |
                     |       i               |       x
             --------+-------->      --------+-------->
                     |                       |
                     |                       |
          image      | j         map         |
          based      v           based       |

    """
    assert isinstance(Z, np.ndarray), 'please provide an array'
    are_two_arrays_equal(i_Z, j_Z)
    m, n = Z.shape[0:2]

    i_prio, i_post = np.floor(i_Z).astype(int), np.ceil(i_Z).astype(int)
    j_prio, j_post = np.floor(j_Z).astype(int), np.ceil(j_Z).astype(int)

    wi, wj = np.remainder(i_Z, 1), np.remainder(j_Z, 1)

    # make resistant to locations outside the bounds of the array
    Z_1, Z_2 = np.ones_like(i_prio) * noData, np.ones_like(i_prio) * noData
    Z_3, Z_4 = np.ones_like(i_prio) * noData, np.ones_like(i_prio) * noData

    IN = np.logical_and.reduce(
        ((i_prio >= 0), (i_post <= (m - 1)), (j_prio >= 0), (j_post
                                                             <= (n - 1))))

    Z_1[IN], Z_2[IN] = Z[i_prio[IN], j_prio[IN]], Z[i_prio[IN], j_post[IN]]
    Z_3[IN], Z_4[IN] = Z[i_post[IN], j_post[IN]], Z[i_post[IN], j_prio[IN]]

    no_dat = np.any(np.vstack((Z_1, Z_2, Z_3, Z_4)) == noData, axis=0)

    DEM_new = wj * (wi * Z_1 + (1 - wi) * Z_4) + (1 - wj) * (wi * Z_2 +
                                                             (1 - wi) * Z_3)
    DEM_new[no_dat] = noData
    return DEM_new


def bbox_boolean(img):
    """ get image coordinates of maximum bounding box extent of True values
    in a boolean matrix

    Parameters
    ----------
    img : np.array, size=(m,n), dtype=bool
        data array.

    Returns
    -------
    r_min : integer, {x ∈ ℕ | x ≥ 0}
        minimum row with a true boolean.
    r_max : integer, {x ∈ ℕ | x ≥ 0}
        maximum row with a true boolean.
    c_min : integer, {x ∈ ℕ | x ≥ 0}
        minimum collumn with a true boolean.
    c_max : integer, {x ∈ ℕ | x ≥ 0}
        maximum collumn with a true boolean.
    """
    assert isinstance(img, np.ndarray), 'please provide an array'

    rows, cols = np.any(img, axis=1), np.any(img, axis=0)
    r_min, r_max = np.where(rows)[0][[0, -1]]
    c_min, c_max = np.where(cols)[0][[0, -1]]
    return r_min, r_max, c_min, c_max


def get_bbox(geoTransform, rows=None, cols=None):
    """ given array meta data, calculate the bounding box

    Parameters
    ----------
    geoTransform : tuple, size=(1,6)
        georeference transform of an image.
    rows : integer, {x ∈ ℕ | x ≥ 0}
        amount of rows in an image.
    cols : integer, {x ∈ ℕ | x ≥ 0}
        amount of collumns in an image.

    Returns
    -------
    bbox : np.ndarray, size=(1,4), dtype=float
        bounding box, in the following order: min max X, min max Y

    See Also
    --------
    map2pix, pix2map, pix_centers, get_map_extent

    Notes
    -----
    Two different coordinate system are used here:

        .. code-block:: text

          indexing   |           indexing    ^ y
          system 'ij'|           system 'xy' |
                     |                       |
                     |       i               |       x
             --------+-------->      --------+-------->
                     |                       |
                     |                       |
          image      | j         map         |
          based      v           based       |

    """
    geoTransform = correct_geoTransform(geoTransform)
    if rows is None:
        assert len(geoTransform) >= 8, ('please provide raster information')
        rows, cols = geoTransform[6], geoTransform[7]

    X = geoTransform[0] + \
        np.array([0, cols]) * geoTransform[1] + np.array([0, rows]) * \
        geoTransform[2]

    Y = geoTransform[3] + \
        np.array([0, cols]) * geoTransform[4] + np.array([0, rows]) * \
        geoTransform[5]

    bbox = np.hstack((np.sort(X), np.sort(Y)))
    #    # get extent not pixel centers
    #    spacing_x = np.sqrt(geoTransform[1]**2 + geoTransform[2]**2)/2
    #    spacing_y = np.sqrt(geoTransform[4]**2 + geoTransform[5]**2)/2
    #    bbox += np.array([-spacing_x, +spacing_x, -spacing_y, +spacing_y])
    return bbox

<<<<<<< HEAD
=======
def get_geoTransform(bbox, dx, dy):
    dx, dy = float(dx), float(dy)
    geoTransform = (bbox[0], +dx, 0., bbox[3], 0., -dy,
                    int(np.floor((bbox[3] - bbox[2]) / dy)),
                    int(np.floor((bbox[1] - bbox[0]) / dx)))
    return geoTransform
>>>>>>> 729e68c8

def get_shape_extent(bbox, geoTransform):
    """ given geographic meta data of array, calculate its shape

    Parameters
    ----------
    bbox : np.array, size=(1,4), dtype=float
        bounding box, in the following order: min max X, min max Y
    geoTransform : tuple, size={(1,6), (1,8)}
        georeference transform of an image.

    Returns
    -------
    rows : integer, {x ∈ ℕ | x ≥ 0}
        amount of rows in an image.
    cols : integer, {x ∈ ℕ | x ≥ 0}
        amount of collumns in an image.

    See Also
    --------
    map2pix, pix2map, pix_centers, get_map_extent, get_bbox

    Notes
    -----
    Two different coordinate system are used here:

        .. code-block:: text

          indexing   |           indexing    ^ y
          system 'ij'|           system 'xy' |
                     |                       |
                     |       i               |       x
             --------+-------->      --------+-------->
                     |                       |
                     |                       |
          image      | j         map         |
          based      v           based       |

    OBS: rasterio uses a different formulation for the bounding box, stated as
    (min_X, min_Y, max_X, max_Y). Transformation can be done through:
    bbox_swap = bbox.reshape((2,2)).T.ravel()
    """
    geoTransform = correct_geoTransform(geoTransform)
    rows = np.divide(bbox[3] - bbox[2],
                     np.hypot(geoTransform[4], geoTransform[5])).astype(int)
    cols = np.divide(bbox[1] - bbox[0],
                     np.hypot(geoTransform[1], geoTransform[2])).astype(int)
    return (rows, cols)


def get_max_pixel_spacing(geoTransform):
    """ calculate the maximum spacing between pixels

    Parameters
    ----------
    geoTransform : tuple, size={(6,1), (8,1)}
        georeference transform of an image.

    Returns
    -------
    spac : float, unit=meter
        maximum spacing between pixels
    """
    geoTransform = correct_geoTransform(geoTransform)
    spac = np.maximum(np.hypot(geoTransform[1], geoTransform[2]),
                      np.hypot(geoTransform[4], geoTransform[5]))
    return spac


def get_pixel_spacing(geoTransform, spatialRef):
    """ provide the pixel spacing of an image in meters

    """
    geoTransform = correct_geoTransform(geoTransform)
    if is_crs_an_srs(spatialRef):
        d_1 = np.hypot(geoTransform[1], geoTransform[2])
        d_2 = np.hypot(geoTransform[4], geoTransform[5])
        return d_1, d_2
    else:
        d_1 = haversine(geoTransform[2], geoTransform[1], geoTransform[3])
        d_2 = haversine(geoTransform[5], geoTransform[4], geoTransform[3])
        return d_1, d_2


def get_map_extent(bbox):
    """ generate coordinate list in counterclockwise direction from boundingbox

    Parameters
    ----------
    bbox : np.array, size=(1,4)
        bounding box, in the following order: min max X, min max Y

    Returns
    -------
    xB,yB : numpy.ndarray, size=(5,1)
        coordinate list of horizontal and vertical outer points

    See Also
    --------
    get_bbox, get_bbox_polygon

    Notes
    -----
    Two different coordinate system are used here:

        .. code-block:: text

          indexing   |           indexing    ^ y
          system 'ij'|           system 'xy' |
                     |                       |
                     |       i               |       x
             --------+-------->      --------+-------->
                     |                       |
                     |                       |
          image      | j         map         |
          based      v           based       |
    """
    xB = np.array([[bbox[0], bbox[0], bbox[1], bbox[1], bbox[0]]]).T
    yB = np.array([[bbox[3], bbox[2], bbox[2], bbox[3], bbox[3]]]).T
    return xB, yB


def get_mean_map_location(geoTransform, spatialRef, rows=None, cols=None):
    """ estimate the central location of a geo-referenced image

    Parameters
    ----------
    geoTransform : tuple, size={(6,1), (8,1)}
        georeference transform of an image.
    spatialRef : osgeo.osr.SpatialReference
        target projection system
    rows, cols : integer, {x ∈ ℕ | x ≥ 0}, default=None
        amount of rows/collumns in an image.

    Returns
    -------
    x_bar, y_bar : float
        mean location of the image in the reference system given by spatialRef
    """
    geoTransform = correct_geoTransform(geoTransform)
    bbox = get_bbox(geoTransform, rows=rows, cols=cols)
    x_bbox, y_bbox = get_map_extent(bbox)
    x_bar, y_bar = np.mean(x_bbox), np.mean(y_bbox)
    return x_bar, y_bar


def get_mean_map_lat_lon(geoTransform, spatialRef, rows=None, cols=None):
    """ estimate the central latitude and longitude of a geo-referenced image

    Parameters
    ----------
    geoTransform : tuple, size={(6,1), (8,1)}
        georeference transform of an image.
    spatialRef : osgeo.osr.SpatialReference
        target projection system
    rows, cols : integer, {x ∈ ℕ | x ≥ 0}, default=None
        amount of rows/collumns in an image.

    Returns
    -------
    lat_bar, lon_bar : float, unit=degrees, , range=-90...+90, -180...+180
        latitude and longitude of the scene center
    """
    geoTransform = correct_geoTransform(geoTransform)
    bbox = get_bbox(geoTransform, rows=rows, cols=cols)

    if is_crs_an_srs(spatialRef):
        x_bbox, y_bbox = get_map_extent(bbox)
        ll = map2ll(np.concatenate((x_bbox, y_bbox), axis=1), spatialRef)
        lat_bar, lon_bar = np.mean(ll[:, 0]), np.mean(ll[:, 1])
        return lat_bar, lon_bar
    else:
        return np.mean(bbox[-2:]), np.mean(bbox[:2])


def get_bbox_polygon(geoTransform, rows, cols):
    """ given array meta data, create bounding polygon

    Parameters
    ----------
    geoTransform : tuple, size=(6,1)
        georeference transform of an image.
    rows : integer, {x ∈ ℕ | x ≥ 0}
        amount of rows in an image.
    cols : integer, {x ∈ ℕ | x ≥ 0}
        amount of collumns in an image.

    Returns
    -------
    poly : OGR polygon
        bounding polygon of image.

    See Also
    --------
    get_bbox, get_map_extent
    """
    # build tile polygon
    geoTransform = correct_geoTransform(geoTransform)
    bbox = get_bbox(geoTransform, rows, cols)
    xB, yB = get_map_extent(bbox)
    ring = ogr.Geometry(ogr.wkbLinearRing)
    for i in range(5):
        ring.AddPoint(float(xB[i]), float(yB[i]))
    poly = ogr.Geometry(ogr.wkbPolygon)
    poly.AddGeometry(ring)
    # poly_tile.ExportToWkt()
    return poly


def find_overlapping_DEM_tiles(dem_path, dem_file, poly_tile):
    '''
    loop through a shapefile of tiles, to find overlap with a given geometry
    '''
    # Get the DEM tile layer
    demShp = ogr.Open(os.path.join(dem_path, dem_file))
    demLayer = demShp.GetLayer()

    url_list = ()
    # loop through the tiles and see if there is an intersection
    for i in range(0, demLayer.GetFeatureCount()):
        # Get the input Feature
        demFeature = demLayer.GetFeature(i)
        geom = demFeature.GetGeometryRef()

        intersection = poly_tile.Intersection(geom)
        if (intersection is not None and intersection.Area() > 0):
            url_list += (demFeature.GetField('fileurl'), )

    return url_list


def make_same_size(Old,
                   geoTransform_old,
                   geoTransform_new,
                   rows_new=None,
                   cols_new=None):
    """ clip array to the same size as another array

    Parameters
    ----------
    Old : np.array, size=(m,n), dtype={float,complex}
        data array to be clipped.
    geoTransform_old : tuple, size={(6,), (8,)}
        georeference transform of the old image.
    geoTransform_new : tuple, size={(6,), (8,)}
        georeference transform of the new image.
    rows_new : integer, {x ∈ ℕ | x ≥ 0}
        amount of rows of the new image.
    cols_new : integer, {x ∈ ℕ | x ≥ 0}
        amount of collumns of the new image.

    Returns
    -------
    New : np.array, size=(k,l), dtype={float,complex}
        clipped data array.
    """
    geoTransform_old = correct_geoTransform(geoTransform_old)
    geoTransform_new = correct_geoTransform(geoTransform_new)

    if len(geoTransform_new) == 8:
        rows_new, cols_new = geoTransform_new[-2], geoTransform_new[-1]

    # look at upper left coordinate
    dj = np.round(
        (geoTransform_new[0] - geoTransform_old[0]) / geoTransform_new[1])
    di = np.round(
        (geoTransform_new[3] - geoTransform_old[3]) / geoTransform_new[1])

    if np.sign(dj) == -1:  # extend array by simple copy of border values
        Old = np.concatenate((np.repeat(
            np.expand_dims(Old[:, 0], axis=1), abs(dj), axis=1), Old),
                             axis=1)
    elif np.sign(dj) == 1:  # reduce array
        Old = Old[:, abs(dj).astype(int):]

    if np.sign(di) == -1:  # reduce array
        Old = Old[abs(di).astype(int):, :]
    elif np.sign(di) == 1:  # extend array by simple copy of border values
        Old = np.concatenate((np.repeat(
            np.expand_dims(Old[0, :], axis=1).T, abs(di), axis=0), Old),
                             axis=0)

    # as they are now alligned, look at the lower right corner
    di, dj = rows_new - Old.shape[0], cols_new - Old.shape[1]

    if np.sign(dj) == -1:  # reduce array
        Old = Old[:, :dj]
    elif np.sign(dj) == 1:  # extend array by simple copy of border values
        Old = np.concatenate((np.repeat(
            Old, np.expand_dims(Old[:, -1], axis=1), abs(dj), axis=1)),
                             axis=1)

    if np.sign(di) == -1:  # reduce array
        Old = Old[:di, :]
    elif np.sign(di) == 1:  # extend array by simple copy of border values
        Old = np.concatenate((np.repeat(
            Old, np.expand_dims(Old[-1, :], axis=1).T, abs(di), axis=0)),
                             axis=0)

    New = Old
    return New


def create_offset_grid(Z, dx, dy, geoTransform):
    geoTransform = correct_geoTransform(geoTransform)
    dx, dy = correct_floating_parameter(dx), correct_floating_parameter(dy)
    di, dj = vel2pix(geoTransform, dx, dy)
    if len(geoTransform) == 8:
        # sometimes the image dimensions are also included
        mI, nI = geoTransform[-2], geoTransform[-1]
    else:
        mI, nI = Z.shape[0:2]
    dI_grd, dJ_grd = np.meshgrid(np.linspace(0, mI - 1, mI) + di,
                                 np.linspace(0, nI - 1, nI) + dj,
                                 indexing='ij')
    return dI_grd, dJ_grd<|MERGE_RESOLUTION|>--- conflicted
+++ resolved
@@ -986,15 +986,22 @@
     #    bbox += np.array([-spacing_x, +spacing_x, -spacing_y, +spacing_y])
     return bbox
 
-<<<<<<< HEAD
-=======
+
 def get_geoTransform(bbox, dx, dy):
-    dx, dy = float(dx), float(dy)
-    geoTransform = (bbox[0], +dx, 0., bbox[3], 0., -dy,
-                    int(np.floor((bbox[3] - bbox[2]) / dy)),
-                    int(np.floor((bbox[1] - bbox[0]) / dx)))
+    dx = float(dx)
+    dy = float(dy)
+    geoTransform = (
+        bbox[0],
+        +dx,
+        0.,
+        bbox[3],
+        0.,
+        -dy,
+        int(np.floor((bbox[3] - bbox[2]) / dy)),
+        int(np.floor((bbox[1] - bbox[0]) / dx))
+    )
     return geoTransform
->>>>>>> 729e68c8
+
 
 def get_shape_extent(bbox, geoTransform):
     """ given geographic meta data of array, calculate its shape
