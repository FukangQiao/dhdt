--- conflicted
+++ resolved
@@ -425,13 +425,8 @@
     >>> im_stack, spatialRef, geoTransform, targetprj = read_stack_s2(s2_df)
     """
     assert isinstance(s2_df, pd.DataFrame), ('please provide a dataframe')
-<<<<<<< HEAD
-    assert 'filepath' in s2_df, ('please first run "get_S2_image_locations"' +
+    assert 'filepath' in s2_df, ('please first run "get_s2_image_locations"' +
                                  ' to find the proper file locations')
-=======
-    assert 'filepath' in s2_df, ('please first run "get_s2_image_locations"'+
-                                ' to find the proper file locations')
->>>>>>> 729e68c8
 
     roi = np.min(s2_df['gsd'].array)  # resolution of interest
     im_scaling = s2_df['gsd'] / roi
