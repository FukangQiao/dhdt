import os
import warnings

import numpy as np
import pandas

from dhdt.auxiliary.handler_era5 import get_era5_atmos_profile

from ..generic.debugging import loggg
from ..generic.unit_conversion import (celsius2kelvin, datetime2doy,
                                       kelvin2celsius)


def get_CO2_level(lat, date, m=3, nb=3):
    """
    Rough estimation of CO₂, based upon measurements of global 'Station data'__

    The annual trend is based upon the 'Global trend'__ in CO₂ while the
    seasonal trend is based upon relations as shown in Figure 1 in [Ba16]_.
    Where a latitudal component is present in the ampltitude, as well as, an
    asymmetric triangular wave.

    Parameters
    ----------
    lat : float, unit=degrees, range=-90...+90
        latitude of the location of interest
    date : np.datetime64, range=1950...2030
        time of interest
    m : float, default=3
        assymetry of the wave
        - m<=2: crest is leftwards leaning
        - m==2: symmetric wave
        - m>=2: the ramp is leftwards leaning
    nb : integer, default=3
        number of base functions to use, higher numbers will give a more pointy
        wave function

    Returns
    -------
    total_co2 : float, unit=ppm
        estimate of spatial temporal carbon dioxide (CO₂) value

    Notes
    -----
    Data where this fitting is based on, can be found here:

    .. _'Global trend': https://www.eea.europa.eu/data-and-maps/daviz/atmospheric-concentration-of-carbon-dioxide-5
    .. _'Station data': https://gml.noaa.gov/dv/iadv/

    The following acronyms are used:

        - CO2 : carbon dioxide
        - ppm : parts per million

    Examples
    --------
    >>> import numpy as np
    >>> import matplotlib.pyplot as plt

    Plot the annual trend at 60ºN

    >>> t = np.arange("1950-01-01","2022-01-01",dtype="M8[Y]")
    >>> co2 = get_CO2_level(60., t)
    >>> plt.plot(t, co2)

    Plot seasonal signal

    >>> t = np.arange("2018-01-01","2022-01-01",dtype="M8[D]")
    >>> co2 = get_CO2_level(60., t)
    >>> plt.plot(t, co2)

    References
    ----------
    .. [Ba16] Barnes et al. "Isentropic transport and the seasonal cycle
              amplitude of CO₂" Journal of geophysical research: atmosphere,
              vol.121 pp.8106-8124, 2016.
    """  # noqa: E501

    # global trend:
    # using a polynomial upwards trend, unfortunately
    decadal_co2 = np.poly1d(
        np.array(
            [0.012786034930234986, -49.31617858270089, 47857.733173381115]))
    year, doy = datetime2doy(date)
    frac_yr = doy / 365.25
    co2_base = decadal_co2(year + frac_yr)

    # annual trend:
    # using an asymmetric triangular wave, with latitudinal component
    if np.sign(lat) == -1:
        m *= -1
    b = np.zeros(nb)  # estimate base
    for n in np.linspace(1, nb, nb):
        b[int(n - 1)] = -np.divide(2 * (-1 ** n) * (m ** 2),
                                   (n ** 2) * (m - 1) * (np.pi ** 2)) * \
                        np.sin(np.divide(n * (m - 1) * np.pi, m))
    annual_co2 = 0
    austral_offset = np.pi if lat < 0 else 0
    for idx, para in enumerate(b):
        fb = -para * np.sin(np.divide(((idx + 1) * (frac_yr * np.pi)), 0.5))
        annual_co2 += fb

    annual_amp = 18 * np.tanh(np.abs(lat) / 30)
    annual_co2 *= -annual_amp

    total_co2 = co2_base + annual_co2
    return total_co2


def get_height_tropopause(ϕ):
    """ The tropopause can be related to its latitude [Al73]_ and a least
    squares fit is given in [No99]_.

    Parameters
    ----------
    ϕ : {float, numpy.ndarray}, unit=degrees, range=-90...+90
        latitude of interest

    Returns
    -------
    h_t : {float, numpy.ndarray}, unit=meters
        estimate of tropopause, that is the layer between the troposphere and
        the stratosphere

    See Also
    --------
    get_mean_lat

    Notes
    -----
    The Strato- and Troposphere have different refractive behaviour.
    A simplified view of this can be like:

        .. code-block:: text

                              z_s
            Mesosphere       /
          ┌-----------------/-┐  ↑ 80 km    |   *       T_s  |*
          |                /  |  |          |   *            |*
          | Stratosphere  /   |  |          |  *             |*
          |              /    |  |          |  *             |*
          ├--Tropopause-/-----┤  |  ↑ 11 km |_*_________T_t  |*________
          |            |      |  |  |       | **             | *
          |  Tropo     |      |  |  |       |    **          |  **
          |  sphere    | z_h  |  |  |       |       **  T_h  |     ****
          └------------#------┘  ↓  ↓       └-----------T_0  └---------
           Earth surface                    Temperature      Pressure

    References
    ----------
    .. [Al73] Allen, "Astrophysical quantities", pp.121-124, 1973.
    .. [No99] Noerdlinger, "Atmospheric refraction effects in Earth remote
              sensing" ISPRS journal of photogrammetry and remote sensing,
              vol.54, pp.360-373, 1999.
    """
    ϕ = np.deg2rad(ϕ)
    h_t = 17786.1 - 9338.96 * np.abs(ϕ) + 1271.91 * (ϕ**2)  # eq. A9 in [No99]_
    return h_t


def get_T_sealevel(lat, method='noerdlinger'):
    """ The temperature at sea level can be related to its latitude [Al73]_ and
    a least squares fit is given in [No99]_ and [Ya16]_.

    Parameters
    ----------
    lat : {float, numpy.ndarray}, unit=degrees, range=-90...+90
        latitude of interest

    Returns
    -------
    T_sl : {float, numpy.array}, unit=Kelvin
        estimate of temperature at sea level
    method : {'noerdlinger', 'yan'}
        - 'noerdlinger', from [2] has no dependency between hemispheres
        - 'yan', from [3] is hemisphere dependent

    References
    ----------
    .. [Al73] Allen, "Astrophysical quantities", pp.121-124, 1973.
    .. [No99] Noerdlinger, "Atmospheric refraction effects in Earth remote
              sensing" ISPRS journal of photogrammetry and remote sensing,
              vol.54, pp.360-373, 1999.
    .. [Ya16] Yan et al, "Correction of atmospheric refraction geolocation
              error of high resolution optical satellite pushbroom images"
              Photogrammetric engineering & remote sensing, vol.82(6)
              pp.427-435, 2016.
    """
    if method in ['noerdlinger']:
        T_sl = 245.856 + 53.4894 * np.cos(np.deg2rad(lat))  # eq. A10 in [2]
    else:
        if isinstance(lat, float):
            if lat >= 0:  # northern hemisphere
                T_sl = 52.07 * np.cos(np.deg2rad(lat)) + (273.15 - 26.4)
            else:
                T_sl = 78.08 * np.cos(np.deg2rad(lat)) + (273.15 - 48.2)
        else:
            T_sl = np.zeros_like(lat)
            N = lat >= 0
            np.putmask(T_sl, N,
                       52.07 * np.cos(np.deg2rad(lat[N])) + (273.15 - 26.4))
            np.putmask(T_sl, ~N,
                       78.08 * np.cos(np.deg2rad(lat[~N])) + (273.15 - 48.2))
            # eq. 19 in [3]
    return T_sl


def get_T_in_troposphere(h, T_0):
    """
    Using parameters of the first layer of the eight layer atmospheric model of
    ISO 2533:1970 to estimate the temperature at different altitudes

    Parameters
    ----------
    h : {float, numpy.array}, unit=m
        altitude above sea-level
    T_0 : float, unit=Kelvin
        temperature at the surface (reference)

    Returns
    -------
    T_h : {float, numpy.array}, unit=Kelvin
        temperature in the troposphere

    References
    ----------
    .. [Ya16] Yan et al, "Correction of atmospheric refraction geolocation
              error of high resolution optical satellite pushbroom images"
              Photogrammetric engineering & remote sensing, vol.82(6)
              pp.427-435, 2016.
    """

    t_0 = kelvin2celsius(T_0)
    t_h = t_0 + np.divide((-56.5 - t_0) * h, 11019)  # eq. 20 in [1]
    T_h = celsius2kelvin(t_h)
    return T_h


def get_water_vapor_press(T):
    """

    Parameters
    ----------
    t : {float, numpy.array}, unit=Kelvin
        temperature
    Returns
    -------
    P_w : {float, numpy.array}, unit=Pascal
        water vapor pressure

    See Also
    --------
    get_sat_vapor_press

    References
    ----------
    .. [Ya16] Yan et al, "Correction of atmospheric refraction geolocation
              error of high resolution optical satellite pushbroom images"
              Photogrammetric engineering & remote sensing, vol.82(6)
              pp.427-435, 2016.
    """
    t = kelvin2celsius(T)
    P_w = (7.38E-3 * t + 0.8072)**8 - 1.9E-5 * (1.8 * t + 48) + 1.316E-3
    P_w *= 3386.39  # eq. 23 in [1]
    return P_w


def get_sat_vapor_press(T, method='IAPWS'):
    """ uses either [1] or the international standard of IAPWS [2].

    Parameters
    ----------
    T : {float, numpy.array}, unit=Kelvin
        temperature

    Returns
    -------
    svp : {float, numpy.array}
        saturation vapor pressure

    See Also
    --------
    get_water_vapor_press_ice, get_water_vapor_enhancement

    References
    ----------
    .. [Gi82] Giacomo, "Equation for the determination of the density of moist
              air" Metrologica, vol.18, pp.33-40, 1982.
    .. [WP02] Wagner and Pruß, "The IAPWS formulation 1995 for the
              thermodynamic properties of ordinary water substance for general
              and scientific use.” Journal of physical and chemical reference
              data, vol.31(2), pp.387-535, 2002.
    """
    if method in ('simple', 'old'):
        A, B, C, D = 1.2378847E-5, -1.9121316E-2, 33.93711047, -6.3431645E3
        svp = np.exp(A * T**2 + B * T + C + D / T)  # eq.22 in [1]
    else:
        k_1, k_2 = 1.16705214528E3, -7.24213167032E5
        k_3, k_4, k_5 = -1.70738469401E1, 1.20208247025E4, -3.23255503223E6
        k_6, k_7, k_8 = 1.49151086135E1, -4.82326573616E3, 4.05113405421E5
        k_9, k_10 = -2.38555575678E-1, 6.50175348448E2

        omega = T + np.divide(k_9, (T - k_10))
        a = omega**2 + np.multiply(k_1, omega) + k_2
        b = np.multiply(k_3, omega**2) + np.multiply(k_4, omega) + k_5
        c = np.multiply(k_6, omega**2) + np.multiply(k_7, omega) + k_8
        x = -b + np.sqrt(b**2 - (4 * a * c))
        svp = 1E6 * np.power(np.divide(2 * c, x), 4)
    return svp


def get_sat_vapor_press_ice(T):
    """ following the international standard of IAPWS [2].

    Parameters
    ----------
    T : {float, numpy.array}, unit=Kelvin
        temperature

    Returns
    -------
    svp : {float, numpy.array}
        saturation vapor pressure

    References
    ----------
    .. [WP02] Wagner and Pruß, "The IAPWS formulation 1995 for the
              thermodynamic properties of ordinary water substance for general
              and scientific use.” Journal of physical and chemical reference
              data, vol.31(2), pp.387-535, 2002.
    """
    a_1, a_2 = -13.928169, 34.7078238
    t_frac = np.divide(T, 273.16)
    y = np.multiply(a_1, 1 - np.power(t_frac, -1.5)) + \
        np.multiply(a_2, 1 - np.power(t_frac, -1.25))
    svp = 611.657 * np.exp(y)
    return svp


def get_water_vapor_press_ice(T):
    """

    Parameters
    ----------
    T : {float, numpy.array}, unit=Kelvin
        temperature

    Returns
    -------
    P_w : {float, numpy.array}, unit=Pascal
        water vapor pressure

    See Also
    --------
    get_sat_vapor_press, get_water_vapor_press

    References
    ----------
    .. [MM93] Marti & Mauersberger, "A survey and new measurements of ice vapor
              pressure at temperatures between 170 and 250K" Geophysical
              research letters, vol.20(5) pp.363-366, 1993.
    """
    A, B = -2663.5, 12.537
    P_w = 10**(np.divide(A, T) + B)  # eq. 1 from [1]
    return P_w


def get_water_vapor_enhancement(t, p):
    """ estimate the enhancement factor for the humidity calculation

    Parameters
    ----------
    t : {float, numpy.array}, unit=Celsius
        temperature
    p : {float, numpy.array}, unit=Pascal
        atmospheric pressure

    Returns
    -------
    f : {float, numpy.array}
        enhancement factor

    See Also
    --------
    get_water_vapor_press_ice, get_water_vapor_enhancement

    References
    ----------
    .. [Gi82] Giacomo, "Equation for the determination of the density of moist
              air" Metrologica, vol.18, pp.33-40, 1982.
    """
    alpha, beta, gamma = 1.00062, 3.14E-8, 5.6E-7
    f = alpha + beta * p + gamma * t**2  # eq.23 in [1]
    return f


def get_density_fraction(ϕ, h_0, alpha=0.0065, R=8314.36, M_t=28.825):
    """

    Parameters
    ----------
    ϕ : unit=degrees
        latitude of point of interest
    h_0 : float, unit=meters
        initial altitude above geoid
    alpha : float, unit=K km-1, default=0.0065
        lapse rate in the Troposphere
    R : float, unit=J kmol-1 K-1, default=8314.36
        universal gas constant
    M_t : float, unit=kg kmol-1, default=28.825
        mean moleculear mass in the Troposphere

    Returns
    -------
    ρ_frac : float
        fraction of density in relation to density as sea-level

    Notes
    -----
    The following parameters are used

    T_sl : unit=Kelvin, temperature at sea level
    T_t : unit=Kelvin, temperature at the Tropopause
    h_t : unit=meters, altitude of the Tropopause
    g : unit=m s-2, acceleration due to gravity

    References
    ----------
    .. [No99] Noerdlinger, "Atmospheric refraction effects in Earth remote
              sensing" ISPRS journal of photogrammetry and remote sensing,
              vol.54, pp.360-373, 1999.
    """
    T_sl = get_T_sealevel(ϕ)
    T_frac_0 = 1 - np.divide(h_0 * alpha, T_sl)  # eq. A4 in [No99]

    # get estimate of gravity
    g = 9.784 * (1 - (2.6E-3 * np.cos(np.deg2rad(2 * ϕ))) - (2.8E-7 * h_0))

    Gamma = np.divide(M_t * g, R * alpha) - 1  # eq. A6 in [No99]
    ρ_frac_t = T_frac_0**Gamma  # eq. A5 in [No99]

    # estimate parameters of the tropopause
    h_t = get_height_tropopause(ϕ)
    T_t = h_t * alpha + T_sl

    ρ_frac_s = (  # eq. A7 in [1]
        T_frac_0**Gamma * np.exp(h_0 - h_t) * np.divide(M_t * g, R * T_t))
    return ρ_frac_t, ρ_frac_s


def get_simple_density_fraction(ϕ):
    """ The density fraction is related to latitude through a least squares fit
    as is given in [No99]_.

    Parameters
    ----------
    ϕ : {float, numpy.array}, unit=degrees, range=-90...+90
        latitude of interest

    Returns
    -------
    densFrac : {float, numpy.array}
        estimate of the density fraction

    See Also
    --------
    get_mean_lat

    References
    ----------
    .. [No99] Noerdlinger, "Atmospheric refraction effects in Earth remote
              sensing" ISPRS journal of photogrammetry and remote sensing,
              vol.54, pp.360-373, 1999.
    """
    ρ_frac = 1.14412 - 0.185488 * np.cos(np.deg2rad(ϕ))  # eq. A11 in [No99]_
    return ρ_frac


def refractive_index_broadband_vapour(σ):
    """

    Parameters
    ----------
    σ : {float, numpy.array}, unit=µm-1
        vacuum wavenumber, that is the reciprocal of the vacuum wavelength

    Returns
    -------
    n_ws : {float, numpy.array}
        refractive index for standard moist air at sea level

    References
    ----------
    .. [Ow67] Owens, "Optical refractive index of air: Dependence on pressure,
              temperature and composition", Applied optics, vol.6(1) pp.51-59,
              1967.
    .. [Ci96] Ciddor, "Refractive index of air: new equations for the visible
              and near infrared", Applied optics, vol.35(9) pp.1566-1573, 1996.
    """
    cf = 1.022
    w_0, w_1, w_2, w_3 = 295.235, 2.6422, -0.032380, 0.004028
    # eq.13 in [Ow67]
    # eq.3 in [Ci96]
    n_ws = cf * (w_0 + w_1 * np.power(σ, 2) + w_2 * np.power(σ, 4) +
                 w_3 * np.power(σ, 6))
    n_ws /= 1E8
    #    n_ws += 1
    return n_ws


def water_vapor_frac(p, T, fH):
    """

    Parameters
    ----------
    p : float, unit=Pascal
        total pressure
    T : float, unit=Kelvin
        temperature
    fH : float, range=0...1
        fractional humidity

    Returns
    -------
    x_w : float
        molar fraction of water vapor in moist air

    Notes
    -----
    The following parameters are used in this function:

    T : unit=Kelvin, temperature
    svp : unit=Pascal, saturation vapor pressure
    t : unit=Celcius, temperature

    References
    ----------
    .. [Ci96] Ciddor, "Refractive index of air: new equations for the visible
              and near infrared", Applied optics, vol.35(9) pp.1566-1573, 1996.
    .. [MM93] Marti & Mauersberger, "A survey and new measurements of ice vapor
              pressure at temperatures between 170 and 250K" Geophysical
              research letters, vol.20(5) pp.363-366, 1993.
    .. [Gi82] Giacomo, "Equation for the determination of the density of moist
              air" Metrologica, vol.18, pp.33-40, 1982.
    """
    if isinstance(T, float):
        T, p = np.asarray([T]), np.asarray([p])
    svp = np.zeros_like(T)

    if T.size != p.size:
        p = p * np.ones_like(T)

    Freeze = T <= 273.15

    np.putmask(svp, Freeze, get_sat_vapor_press_ice(T[Freeze]))
    np.putmask(svp, ~Freeze, get_sat_vapor_press(T[~Freeze]))

    t = kelvin2celsius(T)  # transform to Celsius scale
    # enhancement factor of water vapor
    f = np.ones_like(t)
    if np.any(~Freeze):
        np.putmask(f, ~Freeze,
                   get_water_vapor_enhancement(t[~Freeze], p[~Freeze]))

    x_w = np.divide(f * fH * svp, p)  # eq.19 in [3]
    return x_w


def compressability_moist_air(p, T, x_w):
    """

    Parameters
    ----------
    p : float, unit=Pascal
        total pressure
    T : float, unit=Kelvin
        temperature
    x_w : float
        molar fraction of water vapor in moist air

    Returns
    -------
    Z : float
        compressability factor

    See Also
    --------
    water_vapor_frac

    References
    ----------
    .. [Ci96] Ciddor, "Refractive index of air: new equations for the visible
              and near infrared", Applied optics, vol.35(9) pp.1566-1573, 1996.
    .. [DaXX] Davis, "Equation for the determination of the density of moist
              air (1981/91)" Metrologica, vol.29 pp.67-70.
    """
    if isinstance(T, float):
        T = np.array([T])

    # values from Table1 in [2], taking the 1991 version
    a_0, a_1, a_2 = 1.58123E-6, -2.9331E-8, 1.1043E-10
    b_0, b_1 = 5.707E-6, -2.051E-8
    c_0, c_1 = 1.9898E-4, -2.376E-6
    d, e = 1.83E-11, -0.765E-8

    # there seem to be two temperature scales used in the equation...
    T_k, t = T.copy(), kelvin2celsius(T.copy())

    p_tk = p / T_k
    Z = 1 - p_tk * (a_0 + a_1 * t + a_2 * (t ** 2)  # eq.12 in [1]
                    + (b_0 + b_1 * t) * x_w  # eq.5 in [2]
                    + (c_0 + c_1 * t) * (x_w ** 2)) \
        + p_tk ** 2 * (d + e * (x_w ** 2))
    return Z


def get_density_air(T,
                    P,
                    fH,
                    moist=True,
                    CO2=450,
                    M_w=0.018015,
                    R=8.314510,
                    saturation=False):
    """

    Parameters
    ----------
    T : float, unit=Kelvin
        temperature at location
    P : float, unit=Pascal
        the total pressure in Pascals
    fH : float, range=0...1
        fractional humidity
    moist : bool
        estimate moist (True) or dry air (False)
    CO2 : float, unit=ppm of CO₂
        parts per million of CO₂ in the atmosphere
    M_w : float, unit=kg mol-1
        molar mass of water vapor
    R : float, unit=J mol-1 K-1
        universal gas constant

    Returns
    -------
    ρ : float, unit=kg m3
        density of moist air

    Notes
    -----
    The following parameters are used in this function:

        - M_a : unit=kg mol-1, molar mass of dry air
        - x_w : molecular fraction of water vapor
        - Z : compressibility of moist air
        - CO2 : unit=ppm, carbon dioxide
        - ppm : parts per million volume

    References
    ----------
    .. [Ci96] Ciddor, "Refractive index of air: new equations for the visible
              and near infrared", Applied optics, vol.35(9) pp.1566-1573, 1996.
    .. [Da92] Davis, "Equation for the determination of the density of moist
              air (1981/91)" Metrologica, vol.29 pp.67-70, 1992.
    """
    # molar mass of dry air containing XXX ppm of CO2
    M_a = ((CO2 - 400) * 12.011E-6 + 28.9635) * 1E-3  # eq2 in [Da92]_

    x_w = water_vapor_frac(P, T, fH)
    if np.any(fH == 1):
        np.putmask(x_w, fH == 1, 1.)

    Z = compressability_moist_air(P, T, x_w)
    if moist is True:  # calculate moisture component
        ρ = np.divide(x_w * P * M_a, Z * R * T) * \
            (1 - x_w * (1 - np.divide(M_w, M_a)))
    else:
        ρ = np.divide((1 - x_w) * P * M_a, Z * R * T) * \
            (1 - x_w * (1 - np.divide(M_w, M_a)))  # eq. 4 in [Ci96]_
    return ρ


def ciddor_eq5(ρ_a, ρ_w, n_axs, n_ws, ρ_axs, ρ_ws):
    """ estimating the refractive index through summation

    Parameters
    ----------
    ρ_a : {numpy.array, float}, unit=kg m-3
        density of dry air
    ρ_w : (numpy.array, float}, unit=kg m-3
        density of moist air
    n_axs : numpy.array, size=(k,)
        refractive index for dry air at sea level at a specific wavelength
    n_ws : numpy.array, size=(k,)
        refractive index for standard moist air at sea level for a specific
        wavelength
    ρ_axs : float, unit=kg m-3
        density of standard dry air at sea level
    ρ_ws : float, unit=kg m-3
        density of standard moist air at sea level

    Returns
    -------
    n_prop : float
        refractive index

    References
    ----------
    .. [Ow67] Owens, "Optical refractive index of air: Dependence on pressure,
              temperature and composition", Applied optics, vol.6(1) pp.51-59,
              1967.
    """
    # eq. 4 in [1]
    n_prop = (1 + np.multiply(np.divide(ρ_a, ρ_axs), n_axs) +
              np.multiply(np.divide(ρ_w, ρ_ws), n_ws))
    return n_prop


def ciddor_eq6(ρ_a, ρ_w, n_axs, n_ws, ρ_axs, ρ_ws):
    """ estimating the refractive index through the Lorenz-Lorentz relation

    Parameters
    ----------
    ρ_a : float, unit=kg m-3
        density of dry air
    ρ_w : float, unit=kg m-3
    n_axs : float
        refractive index for dry air at sea level
    n_ws : float
        refractive index for standard moist air at sea level
    ρ_axs : float, unit=kg m-3
        density of standard dry air at sea level
    ρ_ws : float, unit=kg m-3
        density of standard moist air at sea level

    Returns
    -------
    n_LL : float
        refractive index

    References
    ----------
    .. [Ow67] Owens, "Optical refractive index of air: Dependence on pressure,
              temperature and composition", Applied optics, vol.6(1) pp.51-59,
              1967.
    .. [Ci96] Ciddor, "Refractive index of air: new equations for the visible
              and near infrared", Applied optics, vol.35(9) pp.1566-1573, 1996.
    """
    L_a = np.divide(n_axs**2 - 1, n_axs**2 + 2)  # eq.6 in [2]
    L_w = np.divide(n_ws**2 - 1, n_ws**2 + 2)  # eq.6 in [2]

    L = np.multiply.outer(np.divide(ρ_a, ρ_axs), L_a) + \
        np.multiply.outer(np.divide(ρ_w, ρ_ws), L_w)  # eq.7 in [2]

    n_LL = np.sqrt(np.divide((1 + 2 * L), (1 - L)))  # eq. 8 in [2]
    # eq. 4 in [1]
    return n_LL


def refractive_index_visible(df, T, P, p_w=None, CO2=None):
    """ calculate refractive index, based on measurement around 633nm, see [1].

    It applies to ambient atmospheric conditions over the range of wavelengths
    350 nm to 650 nm.

    Parameters
    ----------
    df : {dataframe, float}, unit=µm
        central wavelengths of the spectral bands
    T : {float, numpy.array}, unit=Celcius
        temperature at location
    P : {float, numpy.array}, unit=Pascal
        atmospheric pressure at location
    CO2 : {float, numpy.array}, unit=ppm
        concentration of carbon dioxide (CO₂) in the atmosphere

    Returns
    -------
    n_0 : numpy.array
        index of refraction

    See Also
    --------
    refractive_index_broadband

    References
    ----------
    .. [BJ94] Birch and Jones, "Correction to the updated Edlén equation for
              the refractive index of air", Metrologica, vol.31(4) pp.315-316,
              1994.
    .. [Ed66] Edlén, "The refractive index of air", Metrologica, vol.2(2)
              pp.71-80, 1966.
    .. [BJ94] Birch and Jones, "An updated Edlén equation for the refractive
              index of air", Metrologica, vol.30 pp.155-162, 1993.
    """
    if isinstance(T, float):
        T = np.array([T])
    if isinstance(P, float):
        P = np.array([P])
    assert T.size == P.size, \
        'please provide Temperature and Pressure array of the same size'

    if type(df) in (pandas.core.frame.DataFrame, ):
        sigma = 1 / df['center_wavelength'].to_numpy()  # (vacuum) wavenumber
    else:
        sigma = np.array([1 / df])

    # (n-1)_s : refractivity of standard air
    n_s = (  # eq.2 in [1]
        8342.54 + np.divide(15998, 38.9 - (sigma**2)) +
        np.divide(2406147, 130 - (sigma**2)))
    n_s *= 1E-8

    if CO2 is not None:
        n_s = refractive_index_CO2(n_s, CO2)

    # (n-1)_tp : refractivity of standard air at a certain temp & pressure
    D_s = 96095.43  # density factor of standard air,
    # which should be in the range of 5...30C [2], which gives 720.775 as this
    # is torr.
    if n_s.ndim == 2:  # multiple wavelengths
        n_tp_1 = np.divide(np.outer(P, n_s), D_s)
    else:
        n_tp_1 = np.divide(P * n_s, D_s)[:, None]
    n_tp_2 = np.divide(1 + 1E-8 * (0.601 - (0.00972 * T)) * P,
                       1 + (0.0036610 * T))

    # Lorenz-Lorenz equation
    n_tp = np.squeeze(n_tp_1 * n_tp_2[:, None])  # eq.1 in [1]

    n_0 = n_tp
    if p_w is not None:
        dn_tpf = -p_w * \
                 (3.7345 - 0.0401 * sigma ** 2) * 10E-10  # eq.3 in [1]
        n_0 -= dn_tpf  # eq.6 in [3] in torr

    n_0 += 1.
    return n_0


def refractive_index_CO2(n_s, CO2):
    """ correct standard refractivity for diffferent carbon dioxide
    concentrations, see [2] for more information.

    Parameters
    ----------
    n_s : {float, numpy.array}
        refractivity of standard air
    CO2 : {float, numpy.array}, unit=ppm
        concentration of carbon dioxide (CO₂) in the atmosphere

    Returns
    -------
    n_x : {float, numpy.array}
        refractivity of standard air at a given CO₂ concentration

    Notes
    -----
    The following acronyms are used:

        - CO2 : carbon dioxide
        - ppm : parts per million

    References
    ----------
    .. [BD93] Birch & Downs, "An updated Edlen equation for the refractive
              index of air" Metrologica, vol.30(155) pp.155-162, 1993.
    .. [Ed66] Edlén, "The refractive index of air", Metrologica, vol.2(2)
              pp.71-80, 1966.
    """
    CO2 /= 1E6  # bring to unit
    n_x = np.outer(1 + 0.540 * (CO2 - 0.0003), n_s)  # eq.7 in [1]
    return np.squeeze(n_x)


def refractive_index_broadband(df,
                               T_0,
                               P_0,
                               fH_0,
                               CO2=450.,
                               T_a=15.,
                               P_a=101325.,
                               T_w=20.,
                               P_w=1333.,
                               LorentzLorenz=False):
    """ Estimate the refractive index in for wavelengths in the range of
    300...1700 nm, see also [1].

    Parameters
    ----------
    df : {dataframe, float}, unit=µm
        central wavelengths of the spectral bands
    CO2 : float, unit=ppm of CO₂, default=450.
        parts per million of CO₂
    T_0 : float, unit=Celsius
        temperature at location
    P_0 : float, unit=Pascal
        the total pressure in Pascal
    fH_0 : float, range=0...1
        fractional humidity
    T_a : float, unit=Celcius
        temperature of standard dry air, see Notes
    P_a : float, unit=Pascal
        pressure of standard dry air, see Notes
    T_w : float, unit=Celsius
        temperature of standard moist air, see [1]
    P_w : float, unit=Pascal
        pressure of standard moist air, see [1]
    LorentzLorenz : bool
        Two ways are possible to calculate the proportional refraction index,
        when
            - True : the Lorentz-Lorenz relationship is used.
            - False : component wise addition is used

    Returns
    -------
    n : {float, numpy.array}
        index of refraction

    Notes
    -----
    Standard air [2] is defined to be dry air at a temperature of 15 degrees
    Celsius and a total pressure of 1013.25 mb, having the following
    composition by molar percentage:
        - 78.09% nitrogen (N₂)
        - 20.95% oxygen (O₂)
        -  0.93% argon (Ar)
        -  0.03% carbon dioxide (C0₂)

    See Also
    --------
    ciddor_eq5 : calculation used for the Lorentz-Lorenz relationship
    ciddor_eq6 : calculation used for component wise addition
    refractive_index_visible

    References
    ----------
    .. [Ci96] Ciddor, "Refractive index of air: new equations for the visible
              and near infrared", Applied optics, vol.35(9) pp.1566-1573, 1996.
    .. [Ow67] Owens, "Optical refractive index of air: Dependence on pressure,
              temperature and composition", Applied optics, vol.6(1) pp.51-59,
              1967.
    """
    if type(df) in (pandas.core.frame.DataFrame, ):
        sigma = 1 / df['center_wavelength'].to_numpy()  # (vacuum) wavenumber
    else:
        sigma = np.array([1 / df])

    if np.any(np.logical_or(sigma > 1 / 0.3, sigma < 1 / 1.7)):
        warnings.warn("wavelength(s) seem to be out of the domain," +
                      " i.e.: 0.3...1.7 µm")

    # convert to correct unit
    T_0 = celsius2kelvin(T_0)
    T_a, T_w = celsius2kelvin(T_a), celsius2kelvin(T_w)

    # refractivities of dry air,
    # amended for changes in temperature and CO2 content
    k_0, k_1, k_2, k_3 = 238.0185, 5792105., 57.362, 167917.

    n_as = (np.divide(k_1, k_0 - sigma**2) +
            np.divide(k_3, k_2 - sigma**2)) * 1E-8  # eq.1 in [1]

    n_axs = (n_as * (1 + (.534E-6 * (CO2 - 450))))  # eq.2 in [1]
    n_ws = refractive_index_broadband_vapour(sigma)  # eq.3 in [1]

    rho_a = get_density_air(T_0, P_0, fH_0, moist=False, CO2=CO2)
    rho_w = get_density_air(T_0, P_0, fH_0, moist=True, CO2=CO2)  # eq.4 in [1]

    rho_axs = get_density_air(T_a, P_a, 0., moist=False, CO2=CO2)
    rho_ws = get_density_air(T_w, P_w, 1., moist=True, CO2=CO2)

    if not LorentzLorenz:
        n = ciddor_eq5(rho_a, rho_w, n_axs, n_ws, rho_axs, rho_ws)
        # eq.5 in [1]
    else:
        n = ciddor_eq6(rho_a, rho_w, n_axs, n_ws, rho_axs, rho_ws)
        # eq.6 in [1]
    n = np.squeeze(n)
    return n


def refractive_index_simple(p, RH, t):
    """ simple shop-floor formula fro refraction, see appendix B in [1].

    Parameters
    ----------
    p : {numpy.array, float}, unit=kPa
        pressure
    RH : {numpy.array, float}, unit=percent
        relative humidity
    t : {numpy.array, float}, unit=Celsius
        temperature

    Returns
    -------
    n : {numpy.array, float}
        refractive index

    References
    ----------
    .. [1] https://emtoolbox.nist.gov/wavelength/Documentation.asp#AppendixB
    """
    n = 1 + 7.86E-4 * p / (273 + t) - 1.5E-11 * RH * (t**2 + 160)
    return n


def refraction_angle_analytical(zn_0, n_0):
    """

    Parameters
    ----------
    zn_0 : {float, numpy.array}, unit=degrees
        observation angle, when atmosphere is not taken into account
    n_0 : {float, numpy.array}
        refractive index at the surface

    Returns
    -------
    zn : {float, numpy.array}, unit=degrees
        corrected observation angle, taking refraction into account

    References
    ----------
    .. [No99] Noerdlinger, "Atmospheric refraction effects in Earth remote
              sensing" ISPRS journal of photogrammetry and remote sensing,
              vol.54, pp.360-373, 1999.
    """
    zn = np.rad2deg(np.arcsin(np.sin(np.deg2rad(zn_0)) / n_0))
    # eq. 11 in [1]
    return zn


@loggg
<<<<<<< HEAD
def get_refraction_angle(dh,
                         x_bar,
                         y_bar,
                         spatialRef,
                         central_wavelength,
                         h,
                         simple_refraction=True):
=======
def get_refraction_angle(dh, x_bar, y_bar, spatialRef, central_wavelength,
                         h, simple_refraction=True, era5_dir=None):
>>>>>>> 729e68c8
    """ estimate the refraction angle

    Parameters
    ----------
    dh : pandas.DataFrame
        photohypsometric data collection, having at least the following
        columns:
            - timestamp : date stamp
            - caster_X, caster_Y : map coordinate of start of shadow
            - caster_Z : elevation of the start of the shadow trace
            - casted_X, casted_Y : map coordinate of end of shadow
            - azimuth : sun orientation, unit=degrees
            - zenith : overhead angle of the sun, unit=degrees
    x_bar, y_bar : numpy.array, unit=meter
        map location of interest
    spatialRef : osgeo.osr.SpatialReference
        projection system describtion
    central_wavelength : {pandas.DataFrame, float}, unit=µm
        central wavelengths of the spectral bands
    h : numpy.array, unit=meter
        altitudes of interest
    simple_refraction : boolean, deault=True
        - True : estimate refraction in the visible range
        - False : more precise in a broader spectral range
    era5_dir : str
        directory for ERA5 data

    Returns
    -------
    dh : pandas.DataFrame
        photohypsometric data collection, with an addtional column, namely:
            - zenith_refrac : overhead angle of the sun which does take the
                              atmosphere into account, unit=degrees
    """
    assert type(dh) in (pandas.core.frame.DataFrame,), \
        ('please provide a pandas dataframe')
    assert np.all([
        header in dh.columns for header in ('timestamp', 'zenith', 'caster_X',
                                            'caster_Y', 'caster_Z')
    ])

    lat, lon, z, Temp, Pres, fracHum, t_era = get_era5_atmos_profile(
<<<<<<< HEAD
        dh['timestamp'].unique().to_numpy(), x_bar, y_bar, spatialRef, z=h)
=======
        dh['timestamp'].unique().to_numpy(),
        x_bar,
        y_bar,
        spatialRef,
        z=h,
        era5_dir=era5_dir,
    )
>>>>>>> 729e68c8

    # calculate refraction for individual dates
    for timestamp in dh['timestamp'].unique():
        IN = dh['timestamp'] == timestamp
        sub_dh = dh.loc[IN]
        era_idx = np.where(t_era == timestamp)[0][0]

        # get temperature and pressure at location
        dh_T = np.interp(sub_dh['caster_Z'], z, np.squeeze(Temp[..., era_idx]))
        dh_P = np.interp(sub_dh['caster_Z'], z, np.squeeze(Pres[..., era_idx]))
        if simple_refraction:
            n_0 = refractive_index_visible(central_wavelength, dh_T, dh_P)
        else:
            dh_fH = np.interp(sub_dh['caster_Z'], z, np.squeeze(fracHum))
            dh_T = kelvin2celsius(dh_T)
            CO2 = get_CO2_level(lat, timestamp, m=3, nb=3)[0]
            n_0 = refractive_index_broadband(central_wavelength,
                                             dh_T,
                                             dh_P,
                                             dh_fH,
                                             CO2=CO2)

        zn_new = refraction_angle_analytical(sub_dh['zenith'], n_0)

        if 'zenith_refrac' not in dh.columns:
            dh['zenith_refrac'] = None
        dh.loc[IN, lambda df: ['zenith_refrac']] = zn_new
    return dh


def update_list_with_corr_zenith_pd(dh, file_dir, file_name='conn.txt'):
    """

    Parameters
    ----------
    dh : pandas.DataFrame
        array with photohypsometric information
    file_dir : string
        directory where the file should be situated
    file_name : string, default='conn.txt'
        name of the file to export the data columns to

    Notes
    -----
    The nomenclature is as follows:

        .. code-block:: text

          * sun
           \
            \ <-- sun trace
             \
             |\ <-- caster
             | \
             |  \                    ^ Z
             |   \                   |
         ----┴----+  <-- casted      └-> {X,Y}

    The angles related to the sun are as follows:

        .. code-block:: text

          surface normal              * sun
          ^                     ^    /
          |                     |   /
          |-- zenith angle      |  /
          | /                   | /|
          |/                    |/ | elevation angle
          └----                 └------ {X,Y}

        The azimuth angle declared in the following coordinate frame:

        .. code-block:: text

                 ^ North & Y
                 |
            - <--|--> +
                 |
                 +----> East & X

    The text file has at least the following columns:

        .. code-block:: text

            * conn.txt
            ├ caster_X      <- map location of the start of the shadow trace
            ├ caster_Y
            ├ casted_X
            ├ casted_Y      <- map location of the end of the shadow trace
            ├ azimuth       <- argument of the illumination direction
            ├ zenith        <- off-normal angle of the sun without atmosphere
            └ zenith_refrac <- off-normal angle of the sun with atmosphere

    See Also
    --------
    get_refraction_angle
    """  # noqa: W605
    # organize how the collumns need to be organized in the text file
    col_order = ('caster_X', 'caster_Y', 'casted_X', 'casted_Y', 'azimuth',
                 'zenith', 'zenith_refrac')
    col_frmt = ('{:+8.2f}', '{:+8.2f}', '{:+8.2f}', '{:+8.2f}', '{:+8.2f}',
                '{:+8.2f}', '{:+3.4f}', '{:+3.4f}', '{:+3.4f}')
    assert np.all(
        [header in dh.columns for header in col_order + ('timestamp', )])
    col_order = list(col_order)
    col_order.insert(4, 'casted_X_refine')
    col_order.insert(5, 'casted_Y_refine')
    col_order = tuple(col_order)

    timestamp = dh['timestamp'].unique()
    if timestamp.size != 1:
        warnings.warn(
            'multiple dates present in DataFrame:no output generated')
        return
    else:
        timestamp = np.datetime_as_string(timestamp[0], unit='D')

    dh_sel = dh[dh.columns.intersection(list(col_order))]

    # write to file
    f = open(os.path.join(file_dir, file_name), 'w')

    # if timestamp is give, add this to the
    print('# time: ' + timestamp, file=f)

    # add header
    col_idx = dh_sel.columns.get_indexer(list(col_order))
    IN = col_idx != -1
    print('# ' + ' '.join(tuple(np.array(col_order)[IN])), file=f)
    col_idx = col_idx[IN]

    # write rows of dataframe into text file
    for k in range(dh_sel.shape[0]):
        line = ''
        for idx, val in enumerate(col_idx):
            line += col_frmt[idx].format(dh_sel.iloc[k, val])
            line += ' '
        print(line[:-1], file=f)  # remove last spacer
    f.close()
    return


def refraction_spherical_symmetric(zn_0, lat=None, h_0=None):
    """
    Parameters
    ----------
    zn_0, float
        observation angle, when atmosphere is not taken into account
    lat : float, unit=degrees, range=-90...+90
        latitude of point of interest
    h_0 : float, unit=meters
        initial altitude above geoid

    Returns
    -------
    zn_hat : float
        analytical refraction angle

    See Also
    --------
    get_mean_lat

    Notes
    -----
    The angles related to the sun are as follows:

        .. code-block:: text

          surface normal              * sun
          ↑                     ↑    /
          |                     |   /
          |-- zenith angle      |  /
          | /                   | /|
          |/                    |/ | elevation angle
          +----                 +------

    References
    ----------
    .. [No99] Noerdlinger, "Atmospheric refraction effects in Earth remote
              sensing" ISPRS journal of photogrammetry and remote sensing,
              vol.54, pp.360-373, 1999.
    .. [BJ94] Birch and Jones, "Correction to the updated Edlen equation for
              the refractive index of air", Metrologica, vol.31(4) pp.315-316,
              1994.
    """
    if lat is None:
        n_0 = 1.0002904
    elif h_0 is None:
        rho_frac = get_simple_density_fraction(lat)
        n_0 = 1.0 + 0.0002905 * rho_frac  # eq. A8 in [1]
    else:
        rho_frac = get_density_fraction(lat, h_0)
        n_0 = 1.0 + 0.0002905 * rho_frac

    zn_hat = refraction_angle_analytical(zn_0, n_0)
    return zn_hat


# def refraction_angle_layered(df, zn_0, lat, h_0, h_interval=10000): #todo
#    """
#
#    Parameters
#    ----------
#    df : dataframe, unit=µm
#        central wavelengths of the spectral bands
#    lat
#    h_0
#
#    Returns
#    -------
#
#    Notes
#    -----
#    The following parameters are used:
#
#    i : unit=degrees
#        incidence angle
#    R : unit=meters
#        mean radius of the Earth
#    H : unit=meters
#        altitude of the platform above the Earth surface
#
#    References
#    ----------
#    .. [Ya16] Yan et al, "Correction of atmospheric refraction geolocation
#              error of high resolution optical satellite pushbroom images"
#              Photogrammetric engineering & remote sensing, vol.82(6)
#              pp.427-435, 2016.
#    """
#
#    theta_0 =
#
#    i = np.arcsin(np.divide(R+H, R+h)* np.sin(zn_0))        # eq. 3 in [1]
#    r = np.arcsin(np.divide(np.sin(i),n))                   # eq. 5 in [1]
#    theta_k = np.arcsin(np.divide((R+h)*np.sin(i), R)) - r  # eq. 6 in [1]<|MERGE_RESOLUTION|>--- conflicted
+++ resolved
@@ -1032,18 +1032,14 @@
 
 
 @loggg
-<<<<<<< HEAD
 def get_refraction_angle(dh,
                          x_bar,
                          y_bar,
                          spatialRef,
                          central_wavelength,
                          h,
-                         simple_refraction=True):
-=======
-def get_refraction_angle(dh, x_bar, y_bar, spatialRef, central_wavelength,
-                         h, simple_refraction=True, era5_dir=None):
->>>>>>> 729e68c8
+                         simple_refraction=True,
+                         era5_dir=None):
     """ estimate the refraction angle
 
     Parameters
@@ -1086,9 +1082,6 @@
     ])
 
     lat, lon, z, Temp, Pres, fracHum, t_era = get_era5_atmos_profile(
-<<<<<<< HEAD
-        dh['timestamp'].unique().to_numpy(), x_bar, y_bar, spatialRef, z=h)
-=======
         dh['timestamp'].unique().to_numpy(),
         x_bar,
         y_bar,
@@ -1096,7 +1089,6 @@
         z=h,
         era5_dir=era5_dir,
     )
->>>>>>> 729e68c8
 
     # calculate refraction for individual dates
     for timestamp in dh['timestamp'].unique():
