import numpy as np
from numpy.lib.stride_tricks import as_strided
from scipy import ndimage, signal
from skimage.filters import threshold_otsu
from sklearn.cluster import MeanShift, estimate_bandwidth

from ..generic.filtering_statistical import make_2D_Gaussian
from ..generic.handler_im import diff_compass, rotated_sobel
from ..processing.matching_tools_frequency_filters import perdecomp


def enhance_shadows(Shw, method, **kwargs):
    """ Given a specific method, employ shadow transform

    Parameters
    ----------
    Shw : np.array, size=(m,n), dtype={float,integer}
        array with intensities of shading and shadowing
    method : {‘mean’,’kuwahara’,’median’,’otsu’,'anistropic'}
        method name to be implemented,can be one of the following:

            * 'mean' : mean shift filter
            * 'kuwahara' : kuwahara filter
            * 'median' : iterative median filter
            * 'anistropic' : anistropic diffusion filter

    Returns
    -------
    M : np.array, size=(m,n), dtype={float,integer}
        shadow enhanced image, done through the given method

    See Also
    --------
    mean_shift_filter, kuwahara_filter, iterative_median_filter,
    anistropic_diffusion_scalar
    """
    if method in ('mean', 'mean-shift'):
        quantile = 0.1 if kwargs.get('quantile') is None else kwargs.get(
            'quantile')
        M = mean_shift_filter(Shw, quantile=quantile)
    elif method in ('kuwahara'):
        tsize = 5 if kwargs.get('tsize') is None else kwargs.get('tsize')
        M = kuwahara_filter(Shw, tsize=tsize)
    elif method in ('median'):
        tsize = 5 if kwargs.get('tsize') is None else kwargs.get('tsize')
        iter = 50 if kwargs.get('loop') is None else kwargs.get('loop')
        M = iterative_median_filter(Shw, tsize=tsize, loop=iter)
    elif method in ('anistropic', 'anistropic-diffusion'):
        iter = 10 if kwargs.get('iter') is None else kwargs.get('iter')
        K = .15 if kwargs.get('K') is None else kwargs.get('K')
        s = .25 if kwargs.get('s') is None else kwargs.get('s')
        n = 4 if kwargs.get('n') is None else kwargs.get('n')
        M = anistropic_diffusion_scalar(Shw, iter=iter, K=K, s=s, n=n)
    elif method in ('L0', 'L0smoothing'):
        lamb = 2E-2 if kwargs.get('lamb') is None else kwargs.get('lamb')
        kappa = 2. if kwargs.get('kappa') is None else kwargs.get('kappa')
        M = L0_smoothing(Shw, lamb=lamb, kappa=kappa)
    else:
        assert 1 == 2, 'please provide a correct method'
    return M


# functions to spatially enhance the shadow image
def mean_shift_filter(Z, quantile=0.1):
    """ Transform intensity to more clustered intensity, through mean-shift

    Parameters
    ----------
    Z : np.array, size=(m,n), dtype=float
        array with intensity values
    quantile : float, range=0...1

    Returns
    -------
    labels : np.array, size=(m,n), dtype=integer
        array with numbered labels
    """
    bw = estimate_bandwidth(Z, quantile=quantile, n_samples=Z.shape[1])
    ms = MeanShift(bandwidth=bw, bin_seeding=True)
    ms.fit(Z.reshape(-1, 1))

    labels = np.reshape(ms.labels_, Z.shape)
    return labels


def kuwahara(buffer):
    d = int(np.sqrt(len(buffer)))  # assuming square kernel
    d_sub = int(((d - 1) // 2) + 1)

    buffer = np.reshape(buffer, (d, d))
    r_a = buffer[:-d_sub + 1, :-d_sub + 1]
    r_b = buffer[d_sub - 1:, :-d_sub + 1]
    r_c = buffer[:-d_sub + 1, d_sub - 1:]
    r_d = buffer[d_sub - 1:, d_sub - 1:]

    var_abcd = np.array([np.var(r_a), np.var(r_b), np.var(r_c), np.var(r_d)])
    bar_abcd = np.array(
        [np.mean(r_a), np.mean(r_b),
         np.mean(r_c), np.mean(r_d)])
    idx_abcd = np.argmin(var_abcd)
    return bar_abcd[idx_abcd]


def kuwahara_strided(buffer):  # todo: gives error, but it might run faster...?
    d = int(np.sqrt(len(buffer)))  # assuming square kernel
    if d == 5:
        strides = (10, 2, 5, 1)
        shape = (2, 2, 3, 3)
    elif d == 3:
        strides = (3, 1, 3, 1)
        shape = (2, 2, 2, 2)
    abcd = as_strided(np.reshape(buffer, (d, d)), shape=shape, strides=strides)
    var_abcd = np.var(abcd, (2, 3))
    bar_abcd = np.mean(abcd, (2, 3))
    idx_abcd = np.argmin(var_abcd)
    return bar_abcd[idx_abcd]


def kuwahara_filter(Z, tsize=5):
    """ Transform intensity to more clustered intensity

    Parameters
    ----------
    Z : np.array, size=(m,n), dtype=float
        array with intensity values
    tsize : integer, {x ∈ ℕ | x ≥ 1}
        dimension of the kernel

    Returns
    -------
    Z_new : np.array, size=(m,n), dtype=float

    Notes
    -----
    The template is subdivided into four blocks, where the sampled mean and
    standard deviation are calculated. Then mean of the block with the lowest
    variance is assigned to the central pixel. The configuration of the blocks
    look like:

        .. code-block:: text

          ┌-----┬-┬-----┐ ^
          |  A  | |  B  | |
          ├-----┼-┼-----┤ | tsize
          ├-----┼-┼-----┤ |
          |  C  | |  D  | |
          └-----┴-┴-----┘ v

    See Also
    --------
    iterative_median_filter
    """
    assert np.remainder(tsize, 1) == 0, ('please provide square kernel')
    assert np.remainder(tsize - 1, 2) == 0, ('kernel dimension should be odd')
    assert tsize >= 3, ('kernel should be big enough')

    # if (tsize==3) or (tsize==5): # todo
    #    Z_new = ndimage.generic_filter(
    #        I, kuwahara_strided, size=(tsize,tsize)
    #    )
    # else:
    Z_new = ndimage.generic_filter(Z, kuwahara, size=(tsize, tsize))
    return Z_new


def iterative_median_filter(Z, tsize=5, loop=50):
    """ Transform intensity to more clustered intensity, through iterative
    filtering with a median operation

    Parameters
    ----------
    Z : np.array, size=(m,n), dtype=float
        array with intensity values
    tsize : integer, {x ∈ ℕ | x ≥ 1}
        dimension of the kernel
    loop : integer, {x ∈ ℕ | x ≥ 0}
        amount of iterations

    Returns
    -------
    I_new : np.array, size=(m,n), dtype=float
        array with stark edges

    See Also
    --------
    kuwahara_filter
    """
    for i in range(loop):
        Z = ndimage.median_filter(Z, size=tsize)
    return Z


def selective_blur_func(C, t_size):
    # decompose arrays, these seem to alternate....
    C_col = C.reshape(t_size[0], t_size[1], 2)
    if np.any(np.sign(C[::2]) == -1):
        M, Z = -1 * C_col[:, :, 0].flatten(), C_col[:, :, 1].flatten()
    else:  # redundant calculation, just ignore and exit
        return 0

    m_central = M[(t_size[0] * t_size[1]) // 2]
    i_central = Z[(t_size[0] * t_size[1]) // 2]
    if m_central != 1:
        return i_central

    W = make_2D_Gaussian(t_size, fwhm=3).flatten()
    W /= np.sum(W)
    new_intensity = np.sum(W * Z)
    return new_intensity


def fade_shadow_cast(Shw, az, t_size=9):
    """

    Parameters
    ----------
    Shw : np.array, size=(m,n)
        image with mask of shadows
    az : float, unit=degrees
        illumination orientation
    t_size : integer, {x ∈ ℕ | x ≥ 1}
        buffer size of the Gaussian blur

    Returns
    -------
    Shw : np.array, size=(m,n), dtype=float, range=0...1
        image with faded shadows on the occluding end
    """
    kernel_az = rotated_sobel(az, size=5, indexing='xy')

    new_dims = []
    for original_length, new_length in zip(kernel_az.shape, (t_size, t_size)):
        new_dims.append(np.linspace(0, original_length - 1, new_length))

    coords = np.meshgrid(*new_dims, indexing='ij')
    kernel_az = ndimage.map_coordinates(kernel_az, coords)

    W_f = ndimage.convolve(Shw.astype(np.float64), kernel_az)
    M_f = np.logical_and(W_f > 0.001, ~(W_f < 0.001))  # cast ridges

    Combo = np.dstack((Shw, -1. * (M_f.astype(np.float64))))

    S_b = ndimage.generic_filter(Combo,
                                 selective_blur_func,
                                 footprint=np.ones((t_size, t_size, 2)),
                                 mode='mirror',
                                 cval=np.nan,
                                 extra_keywords={'t_size': (t_size, t_size)})
    S_b = S_b[..., 0]
    Shf = np.copy(Shw).astype(np.float64)
    Shf[M_f] = S_b[M_f]
    return Shf


def diffusion_strength_1(Z, K):
    """ first diffusion function, proposed by [PM87]_, when a complex array is
    provided the absolute magnitude is used, following [Ge92]_

    Parameters
    ----------
    Z : np.array, size=(m,n), dtype={float,complex}, ndim={2,3}
        array with intensities
    K : float
        parameter based upon the noise level

    Returns
    -------
    g : np.array, size=(m,n), dtype=float
        array with diffusion parameters

    References
    ----------
    .. [PM87] Perona & Malik "Scale space and edge detection using anisotropic
              diffusion" Proceedings of the IEEE workshop on computer vision,
              pp.16-22, 1987
    .. [Ge92] Gerig et al. "Nonlinear anisotropic filtering of MRI data" IEEE
              transactions on medical imaging, vol.11(2), pp.221-232, 1992
    """
    # admin
<<<<<<< HEAD
    if np.iscomplexobj(Z):  # support complex input
        Z_abs = np.abs(Z)
        g_1 = np.exp(-1 * np.divide(np.abs(Z), K)**2)
    elif Z.ndim == 3:  # support multispectral input
        I_sum = np.sum(Z**2, axis=2)
        Z_abs = np.sqrt(I_sum, out=np.zeros_like(I_sum), where=I_sum != 0)
=======
    if np.iscomplexobj(I): # support complex input
        I_abs = np.abs(I)
    elif I.ndim==3: # support multispectral input
        I_sum = np.sum(I**2,axis=2)
        I_abs = np.sqrt(I_sum,
                        out=np.zeros_like(I_sum), where=I_sum!=0)
>>>>>>> 729e68c8
    else:
        Z_abs = Z

    # calculation
    g_1 = np.exp(-1 * np.divide(Z_abs, K)**2)
    return g_1

<<<<<<< HEAD

def diffusion_strength_2(Z, K):
    """ second diffusion function, proposed by [1], when a complex array is
    provided the absolute magnitude is used, following [2]
=======
def diffusion_strength_2(I,K):
    """ second diffusion function, proposed by [PM87]_, when a complex array is
    provided the absolute magnitude is used, following [Ge82]_.
>>>>>>> 729e68c8

    Parameters
    ----------
    Z : np.array, size=(m,n), dtype={float,complex}
        array with intensities
    K : float
        parameter based upon the noise level

    Returns
    -------
    g : np.array, size=(m,n), dtype=float
        array with diffusion parameters

    References
    ----------
    .. [PM87] Perona & Malik "Scale space and edge detection using anisotropic
              diffusion" Proceedings of the IEEE workshop on computer vision,
              pp.16-22, 1987.
    .. [Ge92] Gerig et al. "Nonlinear anisotropic filtering of MRI data" IEEE
              transactions on medical imaging, vol.11(2), pp.221-232, 1992.
    """
<<<<<<< HEAD
    if np.iscomplexobj(Z):
        Z_abs = np.abs(Z)
        denom = (1 + np.divide(np.abs(Z), K)**2)
    elif Z.ndim == 3:  # support multispectral input
        I_sum = np.sum(Z**2, axis=2)
        Z_abs = np.sqrt(I_sum, out=np.zeros_like(I_sum), where=I_sum != 0)
=======
    if np.iscomplexobj(I):
        I_abs = np.abs(I)
    elif I.ndim==3: # support multispectral input
        I_sum = np.sum(I**2,axis=2)
        I_abs = np.sqrt(I_sum,
                        out=np.zeros_like(I_sum), where=I_sum!=0)
>>>>>>> 729e68c8
    else:
        Z_abs = Z
    # calculation
    denom = (1 + np.divide(Z_abs, K)**2)
    g_2 = np.divide(1, denom, where=denom != 0)
    return g_2


def anistropic_diffusion_scalar(Z, iter=10, K=.15, s=.25, n=4):
    """ non-linear anistropic diffusion filter of a scalar field

    Parameters
    ----------
    Z : np.array, size=(m,n), dtype={float,complex}, ndim={2,3}
        intensity array
    iter : integer, {x ∈ ℕ | x ≥ 0}
        amount of iterations
    K : float, default=.15
        parameter based upon the noise level
    s : float, default=.25
        parameter for the integration constant
    n : {4,8}
        amount of neighbors used

    Returns
    -------
    I : np.array, size=(m,n)

    References
    ----------
    .. [PM87] Perona & Malik "Scale space and edge detection using anisotropic
              diffusion" Proceedings of the IEEE workshop on computer vision,
              pp.16-22, 1987
    .. [Ge92] Gerig et al. "Nonlinear anisotropic filtering of MRI data" IEEE
              transactions on medical imaging, vol.11(2), pp.221-232, 1992
    """
    # admin
    Z_new = np.copy(Z)
    multispec = True if Z.ndim == 3 else False
    if multispec:
        b = Z.shape[2]
    if n != 4:
        delta_d = np.sqrt(2)
    s = np.minimum(s, 1 / n)  # see Appendix A in [2]

    # processing
    for i in range(iter):
        Z_u = diff_compass(Z_new, direction='n')
        Z_d = diff_compass(Z_new, direction='s')
        Z_r = diff_compass(Z_new, direction='e')
        Z_l = diff_compass(Z_new, direction='w')
        if not multispec:
            Z_update = (diffusion_strength_1(Z_u, K) * Z_u +
                        diffusion_strength_1(Z_d, K) * Z_d +
                        diffusion_strength_1(Z_r, K) * Z_r +
                        diffusion_strength_1(Z_l, K) * Z_l)
        else:
            Z_update = (np.tile(np.atleast_3d(diffusion_strength_1(Z_u, K)),
                                (1, 1, b)) * Z_u +
                        np.tile(np.atleast_3d(diffusion_strength_1(Z_r, K)),
                                (1, 1, b)) * Z_r +
                        np.tile(np.atleast_3d(diffusion_strength_1(Z_d, K)),
                                (1, 1, b)) * Z_d +
                        np.tile(np.atleast_3d(diffusion_strength_1(Z_l, K)),
                                (1, 1, b)) * Z_l)
        del Z_u, Z_d, Z_r, Z_l

        if n > 4:
            # alternate with the cross-domain, following the approach of [2]
            Z_ur = diff_compass(Z_new, direction='n') / delta_d
            Z_lr = diff_compass(Z_new, direction='s') / delta_d
            Z_ll = diff_compass(Z_new, direction='e') / delta_d
            Z_ul = diff_compass(Z_new, direction='w') / delta_d

            if not multispec:
                Z_xtra = (diffusion_strength_1(Z_ur, K) * Z_ur +
                          diffusion_strength_1(Z_lr, K) * Z_lr +
                          diffusion_strength_1(Z_ll, K) * Z_ll +
                          diffusion_strength_1(Z_ul, K) * Z_ul)
            else:  # extent the diffusion parameter to all bands
                Z_xtra = (np.tile(np.atleast_3d(diffusion_strength_1(Z_ur, K)),
                                  (1, 1, b)) * Z_ur +
                          np.tile(np.atleast_3d(diffusion_strength_1(Z_lr, K)),
                                  (1, 1, b)) * Z_lr +
                          np.tile(np.atleast_3d(diffusion_strength_1(Z_ll, K)),
                                  (1, 1, b)) * Z_ll +
                          np.tile(np.atleast_3d(diffusion_strength_1(Z_ul, K)),
                                  (1, 1, b)) * Z_ul)
            Z_update += Z_xtra
        Z_new[1:-1, 1:-1] += s * Z_update
    return Z_new


def psf2otf(psf, dim):
    m, n = psf.shape[0], psf.shape[1]

    new_psf = np.zeros(dim)
    new_psf[:m, :n] = psf[:, :]

    new_psf = np.roll(new_psf, -dim[0] // 2, axis=0)
    new_psf = np.roll(new_psf, -dim[1] // 2, axis=1)
    otf = np.fft.fft2(new_psf)
    return otf


def L0_smoothing(Z, lamb=2E-2, kappa=2., beta_max=1E5):
    """

    Parameters
    ----------
    Z : numpy.ndarray, size={(m,n), (m,n,b)}, dtype=float
        grid with intensity values
    lamb : float, default=.002
    kappa : float, default=2.
    beta_max : float, default=10000

    Returns
    -------
    Z : numpy.ndarray, size={(m,n), (m,n,b)}, dtype=float
        modified intensity image

    References
    ----------
    .. [Xu11] Xu et al. "Image smoothing via L0 gradient minimization" ACM
              transactions on graphics, 2011.
    """
    m, n = Z.shape[:2]
    b = 1 if Z.ndim == 2 else Z.shape[2]

    dx, dy = np.array([[+1, -1]]), np.array([[+1], [-1]])
    dx_F, dy_F = psf2otf(dx, (m, n)), psf2otf(dy, (m, n))

    Z = perdecomp(Z)[0]
    N_1 = np.fft.fft2(Z)
    D_2 = np.abs(dx_F)**2 + np.abs(dy_F)**2

    if b > 1:
        dx, dy = np.tile(np.atleast_3d(dx), (1, 1, b)), \
                 np.tile(np.atleast_3d(dy), (1, 1, b))
        D_2 = np.tile(np.atleast_3d(D_2), (1, 1, b))

    beta = 2 * lamb
    while beta < beta_max:
        D_1 = 1 + beta * D_2

        h = np.roll(signal.fftconvolve(Z, dx, mode='same'), -1, axis=1)
        v = np.roll(signal.fftconvolve(Z, dy, mode='same'), -1, axis=0)

        t = (h**2 + v**2) < (lamb / beta)
        np.putmask(h, t, 0)
        np.putmask(v, t, 0)

        if b == 1:
            N_2 = np.concatenate(
                (np.array(h[:, -1] - h[:, 0], ndmin=2).T, -np.diff(h, 1, 1)),
                axis=1)
            N_2 += np.concatenate(
                (np.array(v[-1, ...] - v[0, ...], ndmin=2), -np.diff(v, 1, 0)),
                axis=0)
        else:
            N_2 = np.concatenate(
                (np.array(h[:, -1, :] - h[:, 0, :], ndmin=3).transpose(
                    (1, 0, 2)), -np.diff(h, 1, 1)),
                axis=1)
            N_2 += np.concatenate(
                (np.array(v[-1, ...] - v[0, ...], ndmin=3), -np.diff(v, 1, 0)),
                axis=0)
            N_2 = np.tile(np.atleast_3d(np.sum(N_2, axis=2)), (1, 1, b))
        I_F = np.divide(N_1 + beta * np.fft.fft2(N_2), D_1)
        Z = np.real(np.fft.ifft2(I_F))
        beta *= kappa
    return Z<|MERGE_RESOLUTION|>--- conflicted
+++ resolved
@@ -277,21 +277,11 @@
               transactions on medical imaging, vol.11(2), pp.221-232, 1992
     """
     # admin
-<<<<<<< HEAD
     if np.iscomplexobj(Z):  # support complex input
         Z_abs = np.abs(Z)
-        g_1 = np.exp(-1 * np.divide(np.abs(Z), K)**2)
     elif Z.ndim == 3:  # support multispectral input
         I_sum = np.sum(Z**2, axis=2)
         Z_abs = np.sqrt(I_sum, out=np.zeros_like(I_sum), where=I_sum != 0)
-=======
-    if np.iscomplexobj(I): # support complex input
-        I_abs = np.abs(I)
-    elif I.ndim==3: # support multispectral input
-        I_sum = np.sum(I**2,axis=2)
-        I_abs = np.sqrt(I_sum,
-                        out=np.zeros_like(I_sum), where=I_sum!=0)
->>>>>>> 729e68c8
     else:
         Z_abs = Z
 
@@ -299,16 +289,10 @@
     g_1 = np.exp(-1 * np.divide(Z_abs, K)**2)
     return g_1
 
-<<<<<<< HEAD
 
 def diffusion_strength_2(Z, K):
-    """ second diffusion function, proposed by [1], when a complex array is
-    provided the absolute magnitude is used, following [2]
-=======
-def diffusion_strength_2(I,K):
     """ second diffusion function, proposed by [PM87]_, when a complex array is
     provided the absolute magnitude is used, following [Ge82]_.
->>>>>>> 729e68c8
 
     Parameters
     ----------
@@ -330,21 +314,11 @@
     .. [Ge92] Gerig et al. "Nonlinear anisotropic filtering of MRI data" IEEE
               transactions on medical imaging, vol.11(2), pp.221-232, 1992.
     """
-<<<<<<< HEAD
     if np.iscomplexobj(Z):
         Z_abs = np.abs(Z)
-        denom = (1 + np.divide(np.abs(Z), K)**2)
     elif Z.ndim == 3:  # support multispectral input
         I_sum = np.sum(Z**2, axis=2)
         Z_abs = np.sqrt(I_sum, out=np.zeros_like(I_sum), where=I_sum != 0)
-=======
-    if np.iscomplexobj(I):
-        I_abs = np.abs(I)
-    elif I.ndim==3: # support multispectral input
-        I_sum = np.sum(I**2,axis=2)
-        I_abs = np.sqrt(I_sum,
-                        out=np.zeros_like(I_sum), where=I_sum!=0)
->>>>>>> 729e68c8
     else:
         Z_abs = Z
     # calculation
