import numpy as np

from scipy import ndimage

from dhdt.generic.data_tools import gompertz_curve
from dhdt.generic.handler_im import get_grad_filters


def mat_to_gray(Z, notZ=None, vmin=None, vmax=None):
    """ transform matix array  to float, omitting nodata values

    Parameters
    ----------
    Z : numpy.ndarray, size=(m,n), dtype={integer,float}
        matrix of integers with data
    notZ : numpy.ndarray, size=(m,n), dtype=bool
        matrix assigning which is a no data. The default is None.

    Returns
    -------
    Znew : numpy.ndarray, size=(m,n), dtype=float, range=0...1
        array with normalized intensity values

    See Also
    --------
    gamma_adjustment, log_adjustment, s_curve, inverse_tangent_transformation

    Examples
    --------
    >>> import numpy as np
    >>> from skimage import data
    >>> img = data.astronaut()
    >>> np.max(img)
    255
    >>> gray = mat_to_gray(img[:,:,0], img[:,:,0]==0)
    >>> np.max(gray)
    1.0
    """
    if notZ is None:
        yesZ = np.ones(Z.shape, dtype=bool)
        notZ = ~yesZ
    else:
        yesZ = ~notZ
    Znew = np.zeros_like(Z, dtype=np.float64)  # /2**16

    if np.ptp(Z) == 0:
        return Znew

    if vmin is not None:
        Z[yesZ] = np.maximum(Z[yesZ], vmin)
    if vmax is not None:
        Z[yesZ] = np.minimum(Z[yesZ], vmax)

    Znew[yesZ] = np.interp(Z[yesZ], (Z[yesZ].min(), Z[yesZ].max()), (0, +1))
    Znew[notZ] = 0
    return Znew


def gamma_adjustment(Z, gamma=1.0):
    """ transform intensity in non-linear way

    enhances high intensities when gamma>1

    Parameters
    ----------
    Z : numpy.ndarray, size=(m,n), dtype=integer
        array with intensity values
    gamma : float
        power law parameter

    Returns
    -------
    Z_new : numpy.ndarray, size=(m,n)
        array with transform
    """
    if Z.dtype.type == np.uint8:
        radio_range = 2 ** 8 - 1
        look_up_table = np.array([((i / radio_range) ** gamma) * radio_range
                                  for i in np.arange(0, radio_range + 1)
                                  ]).astype("uint8")
        Z_new = np.take(look_up_table, Z, out=np.zeros_like(Z))
    elif Z.dtype.type == np.uint16:
        radio_range = 2 ** 16 - 1
        look_up_table = np.array([((i / radio_range) ** gamma) * radio_range
                                  for i in np.arange(0, radio_range + 1)
                                  ]).astype("uint16")
        Z_new = np.take(look_up_table, Z, out=np.zeros_like(Z))
    else:  # float
        if np.ptp(Z) <= 1.0:
            Z_new = Z ** gamma
        else:
            radio_range = 2 ** 16 - 1
            Z = np.round(Z * radio_range).astype(np.uint16)
            look_up_table = np.array(
                [((i / radio_range) ** gamma) * radio_range
                 for i in np.arange(0, radio_range + 1)
                 ]).astype("uint16")
            Z_new = np.take(look_up_table, Z, out=np.zeros_like(Z))
            Z_new = (Z_new / radio_range).astype(np.float64)
    return Z_new


def gompertz_adjustment(Z, a=None, b=None):
    """ transform intensity in non-linear way, so high reflected surfaces like
    snow have more emphasized.

    Parameters
    ----------
    Z : numpy.ndarray, size=(m,n), dtype=integer
        array with intensity values
    a,b : float
        parameters for the Gompertz function

    Returns
    -------
    Z_new : numpy.ndarray, size=(m,n)
        grid with transform
    """
    if Z.dtype.type == np.uint8:
        if (a is None) or (b is None):
            a, b = 10, .025
        Z_new = gompertz_curve(Z.astype(float), a, b).astype(np.uint8)
    elif Z.dtype.type == np.uint16:
        if (a is None) or (b is None):
            a, b = 10, .000125
        Z_new = gompertz_curve(Z.astype(float), a, b).astype(np.uint16)
    return Z_new


def log_adjustment(Z):
    """ transform intensity in non-linear way

    enhances low intensities

    Parameters
    ----------
    Z : numpy.ndarray, size=(m,n)
        grid with intensity values

    Returns
    -------
    Z_new : numpy.ndarray, size=(m,n)
        grid with transform
    """
    if Z.dtype.type == np.uint8:
        radio_range = 2 ** 8 - 1
    else:
        radio_range = 2 ** 16 - 1

    c = radio_range / (np.log(1 + np.amax(Z)))
    Z_new = c * np.log(1 + Z)
    if Z.dtype.type == np.uint8:
        Z_new = Z_new.astype("uint8")
    else:
        Z_new = Z_new.astype("uint16")
    return Z_new


def hyperbolic_adjustment(Z, intercept):
    """ transform intensity through an hyperbolic sine function

    Parameters
    ----------
    Z : numpy.ndarray, size=(m,n), dtype=float
        grid with intensity values

    Returns
    -------
    Z_new : numpy.ndarray, size=(m,n), dtype=float, range=-1...+1
        grid with transform
    """

    bottom = np.min(Z)
    ptp = np.ptp(np.array([bottom, intercept]))

    Z_new = np.arcsinh((Z - intercept) * (10 / ptp)) / 3
    Z_new = np.minimum(Z_new, 1)
    return Z_new


def inverse_tangent_transformation(x):
    """ enhances high and low intensities

    Parameters
    ----------
    x : numpy.ndarray, size=(m,n)
        grid with intensity values

    Returns
    -------
    fx : numpy.ndarray, size=(_,_)
        grid with transform

    Examples
    --------
    >>> import numpy as np
    >>> import matplotlib.pyplot as plt
    >>> x = np.arange(-1,1,.001)
    >>> y = inverse_tangent_transformation(x)
    >>> plt.figure(), plt.plot(x,y), plt.show()
    shows the mapping function
    """
    fx = np.arctan(x)
    return fx


def get_histogram(img):
    """ calculate the normalized histogram of an image

    Parameters
    ----------
    img : numpy.ndarray, size=(m,n)
        gray scale image array

    Returns
    -------
    hist : numpy.ndarray, size={(2**8,2), (2**16,2)}
        histogram array
    """
    assert img.ndim == 2, ('please provide a 2D array')
    m, n = img.shape[:2]
    bit_depth = 8 if img.dtype.type == np.uint8 else 16
    hist = [0.] * 2 ** bit_depth

    for i in range(m):
        for j in range(n):
            hist[img[i, j]] += 1
    hist = np.array(hist) / (m * n)
    return hist


def normalize_histogram(img):
    """ transform image to have a uniform distribution

    Parameters
    ----------
    img : numpy.ndarray, size=(m,n), dtype={uint8,unit16}
        image array

    Returns
    -------
    new_img : numpy.ndarray, size=(m,n), dtype={uint8,unit16}
        transfrormed image

    See Also
    --------
    histogram_equalization
    """
    if np.issubdtype(img.dtype, np.integer):
        hist = get_histogram(img)
        cdf = np.cumsum(hist)

        # determine the normalization values for each unit of the cdf
        if img.dtype.type == np.uint8:
            scaling = np.uint8(cdf * 2 ** 8)
        else:
            scaling = np.uint16(cdf * 2 ** 16)

        # normalize the normalization values
        new_img = scaling[img]
    else:  # when array is a float
        cdf = np.argsort(img.flatten(order='C'))
        (m, n) = img.shape
        new_img = np.zeros_like(img).flatten()
        new_img[cdf] = np.linspace(1, m * n, m * n) / (m * n)
        new_img = np.reshape(new_img, (m, n), 'C')
    return new_img


def histogram_equalization(img, img_ref):
    """ transform the intensity values of an array, so they have a similar
    histogram as the reference.

    Parameters
    ----------
    img : numpy.array, size=(m,n), ndim=2
        asd
    img_ref : numpy.array, size=(m,n), ndim=2

    Returns
    -------
    img : numpy.array, size=(m,n), ndim=2
        transformed image

    See Also
    --------
    normalize_histogram
    general_midway_equalization : equalize multiple imagery
    """
    assert img.ndim == 2, ('please provide a 2D array')
    assert img_ref.ndim == 2, ('please provide a 2D array')

    mn = img.shape[:2]
    img, img_ref = img.flatten(), img_ref.flatten()

    if type(img) in (np.ma.core.MaskedArray,):
        np.putmask(img, np.ma.getmaskarray(img), np.nan)
    if type(img_ref) in (np.ma.core.MaskedArray,):
        np.putmask(img_ref, np.ma.getmaskarray(img_ref), np.nan)

    # make resistant to NaN's
    IN, IN_ref = ~np.isnan(img), ~np.isnan(img_ref)
    # do not do processing if there is a lack of data
    if (np.sum(IN) < 4) or (np.sum(IN_ref) < 4):
        return img.reshape(mn)

    new_img = np.zeros_like(img)
    val_img, val_idx, cnt_img = np.unique(img[IN],
                                          return_counts=True,
                                          return_inverse=True)
    val_ref, cnt_ref = np.unique(img_ref[IN_ref], return_counts=True)

    qnt_img = np.cumsum(cnt_img).astype(np.float64)
    qnt_ref = np.cumsum(cnt_ref).astype(np.float64)
    qnt_img /= qnt_img[-1]  # normalize
    qnt_ref /= qnt_ref[-1]

    # implement the mapping
    intp_img = np.interp(qnt_img, qnt_ref, val_ref)

    new_img[IN] = intp_img[val_idx]
    new_img[~IN] = np.nan
    return new_img.reshape(mn)


def cum_hist(img):
    """ compute the cumulative histogram of an image

    Parameters
    ----------
    img : numpy.array, size=(m,n), ndim=2
        grid with intensity values

    Returns
    -------
    cdf : numpy.array, size=(2**n,), dtype=integer
        emperical cumulative distribution function, i.e. a cumulative
        histogram.
    """
    bit_depth = 8 if img.dtype.type == np.uint8 else 16

    if type(img) in (np.ma.core.MaskedArray,):
        w = np.invert(np.ma.getmaskarray(img)).astype(float)
        pdf = np.histogram(np.ma.getdata(img), weights=w,
                           bins=range(0, 2 ** bit_depth))[0]
    else:
        pdf = np.histogram(img, bins=range(0, 2 ** bit_depth))[0]
    cdf = np.cumsum(pdf).astype(float)
    cdf = cdf / np.sum(pdf)
    return cdf


def psuedo_inv(cumhist, val):
    """
    Parameters
    ----------
    cumhist : numpy.array, size=(2**n,), dtype={integer, float}
        emperical cumulative distribution function, i.e. a cumulative
        histogram.
    val : {integer,float}

    Returns
    -------
    res : {integer,float}
        the pseudo-inverse of cumhist

    Notes
    -----
    The following acronyms are used:

    CDF - cumulative distribution function
    """
    res = np.min(np.where(cumhist >= val))
    return res


def general_midway_equalization(Z):
    """ equalization of multiple imagery, based on [De04]_.

    Parameters
    ----------
    Z : numpy.array, dim=3, type={uint8,uint16}
        stack of imagery

    Returns
    -------
    Z_new : numpy.array, dim=3, type={uint8,uint16}
        harmonized stack of imagery

    References
    ----------
    .. [De04] Delon, "Midway image equalization", Journal of mathematical
              imaging and Vision", vol.21(2) pp.119-134, 2004

    Notes
    -----
    The following acronyms are used:

    CDF - cumulative distribution function
    """

    # compute the corresponding cumulative histograms (CDFs) of all N images:

    CDFs = []

    assert Z.ndim == 3, ('please provide an array with multiple dimensions')
    bit_depth = 8 if Z.dtype.type == np.uint8 else 16
    im_depth = Z.shape[2]
    for k in range(im_depth):
        if type(Z) in (np.ma.core.MaskedArray,):
            CDFs.append(cum_hist(Z[..., k].compressed()))
        else:
            CDFs.append(cum_hist(Z[..., k]))

    idx_min_CDF, idx_max_CDF = (2 ** bit_depth) - 1, 0
    for k in range(im_depth):
        idx_min_CDF = np.minimum(np.argmin(CDFs[k] == 0), idx_min_CDF)
        idx_max_CDF = np.maximum(np.argmax(CDFs[k] == 1), idx_max_CDF)

    Z_new = np.zeros_like(Z, dtype=np.float64)
    for x in range(im_depth):
        res = np.zeros((Z_new.shape[0:2]), dtype=np.float64)
        for p in range(im_depth):
            # compute pseudo inverse
            inv_CDF = np.empty_like(CDFs[p])
            for i in range(idx_min_CDF, idx_max_CDF):
                inv_CDF[i] = psuedo_inv(CDFs[p], CDFs[x][i])
            inv_CDF[idx_max_CDF:] = np.max(inv_CDF)
            # compute midway equalization (using floating-point):
            res += np.take(inv_CDF, Z[..., x])
            # minus is there to resolve the indexing difference between
            # Python and pixel intensities
        res *= 1 / im_depth
        Z_new[..., x] = res

    return Z_new


def high_pass_im(Im, radius=10):
    """
    Parameters
    ----------
    Im : numpy.array, ndim={2,3}, size=(m,n,_)
        data array with intensities
    radius : float, unit=pixels
        hard threshold of the sphere in Fourier space

    Returns
    -------
    Inew : numpy.array, ndim={2,3}, size=(m,n,_)
        data array with high-frequency signal
    """
    m, n = Im.shape[:2]

    # Fourier coordinate system
    (I, J) = np.mgrid[:m, :n]
    Hi = np.fft.fftshift(1 -
                         np.exp(-np.divide(((I - m / 2) ** 2 +
                                            (J - n / 2) ** 2),
                                           (2 * radius) ** 2)))

    if Im.ndim == 2:
        If = np.fft.fft2(Im)
        Inew = np.real(np.fft.ifft2(If * Hi))
        return Inew
    else:
        Inew = np.zeros_like(Im)
        for i in range(Im.shape[2]):
            If = np.fft.fft2(Im[..., i])
            Inew[..., i] = np.real(np.fft.ifft2(If * Hi))
        return Inew


def multi_spectral_grad(Ims):
    """ get the dominant multi-spectral gradient of the stack, stripped down
    version of the fusion technique, described in [SW02]_.

    Parameters
    ----------
    Ims : numpy.array, dim=3, dtype=float
        stack of imagery

    Returns
    -------
    grad_I : numpy.array, dim=2, dtype=complex
        fused gradient of the image stack

    References
    ----------
    .. [SW02] Socolinsky & Wolff, "Multispectral image visualization through
              first-order fusion", IEEE transactions on image fusion, vol.11(8)
              pp.923-931, 2002.
    """
    fx, fy = get_grad_filters(ftype='sobel', tsize=3, order=1)

    Idx = ndimage.convolve(Ims, np.atleast_3d(fx))  # steerable filters
    Idy = ndimage.convolve(Ims, np.atleast_3d(fy))

<<<<<<< HEAD
    _, s, v = np.linalg.svd(np.stack((Idx, Idy), axis=-1), full_matrices=False)
    grad_I = np.squeeze(s[..., 0] * v[..., 0] + 1j * s[..., 0] * v[..., 1])
=======
    _,s,v = np.linalg.svd(np.stack((Idx,Idy), axis=-1),
                          full_matrices=False)
    grad_I = np.squeeze(s*v[...,0] + 1j*s*v[...,1])
>>>>>>> 8b8af330
    return grad_I<|MERGE_RESOLUTION|>--- conflicted
+++ resolved
@@ -496,12 +496,6 @@
     Idx = ndimage.convolve(Ims, np.atleast_3d(fx))  # steerable filters
     Idy = ndimage.convolve(Ims, np.atleast_3d(fy))
 
-<<<<<<< HEAD
     _, s, v = np.linalg.svd(np.stack((Idx, Idy), axis=-1), full_matrices=False)
     grad_I = np.squeeze(s[..., 0] * v[..., 0] + 1j * s[..., 0] * v[..., 1])
-=======
-    _,s,v = np.linalg.svd(np.stack((Idx,Idy), axis=-1),
-                          full_matrices=False)
-    grad_I = np.squeeze(s*v[...,0] + 1j*s*v[...,1])
->>>>>>> 8b8af330
     return grad_I