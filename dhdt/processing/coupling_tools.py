import os
import warnings

from dhdt.processing.gis_tools import get_intersection

from tqdm import tqdm

import numpy as np
import pandas as pd
from numpy.lib.recfunctions import stack_arrays, merge_arrays

from sklearn.neighbors import NearestNeighbors
from scipy.spatial.distance import cdist
from scipy import ndimage

from dhdt.generic.unit_check import correct_geoTransform
from dhdt.generic.mapping_tools import pix2map, ref_trans, \
    aff_trans_template_coord
from dhdt.generic.mapping_io import read_geo_image, read_geo_info
from dhdt.generic.handler_im import select_boi_from_stack
from dhdt.input.read_sentinel2 import \
    get_local_bbox_in_s2_tile
from dhdt.processing.matching_tools import \
    pad_images_and_filter_coord_list, pad_radius, get_integer_peak_location, \
    get_data_and_mask
from dhdt.processing.matching_tools_organization import \
    list_spatial_correlators, list_peak_estimators, list_phase_estimators, \
    match_translation_of_two_subsets, estimate_subpixel, estimate_precision, \
    estimate_translation_of_two_subsets, list_frequency_correlators, \
    estimate_match_metric
from dhdt.processing.matching_tools_differential import \
    affine_optical_flow, simple_optical_flow

warnings.filterwarnings('once')


# simple image matching
def _assert_match_pair(I1, I2, L1, L2, geoTransform1, geoTransform2, X_grd,
                       Y_grd, temp_radius, search_radius):
    assert type(I1) in (np.ma.core.MaskedArray, np.ndarray), \
        ("please provide an array")
    assert type(I2) in (np.ma.core.MaskedArray, np.ndarray), \
        ("please provide an array")
    if (type(I1) not in (np.ma.core.MaskedArray, )) and (L1 is None):
        L1 = np.ones_like(I1, dtype=bool)
    elif L1 is None:
        L1 = np.array([])
    if (type(I2) not in (np.ma.core.MaskedArray, )) and (L2 is None):
        L2 = np.ones_like(I2, dtype=bool)
    elif L2 is None:
        L2 = np.array([])
    assert isinstance(L1, np.ndarray), "please provide an array"
    assert isinstance(L2, np.ndarray), "please provide an array"
    geoTransform1 = correct_geoTransform(geoTransform1)
    geoTransform2 = correct_geoTransform(geoTransform2)

    assert X_grd.shape == Y_grd.shape  # should be of the same size
    assert temp_radius <= search_radius, "given search radius is too small"

    if len(geoTransform1) >= 6:
        assert I1.shape[:2] == geoTransform1[
            -2:], "both should have same extent"
    if len(geoTransform2) >= 6:
        assert I2.shape[:2] == geoTransform2[
            -2:], "both should have same extent"
    return L1, L2, geoTransform1, geoTransform2


def match_pair(I1,
               I2,
               L1,
               L2,
               geoTransform1,
               geoTransform2,
               X_grd,
               Y_grd,
               temp_radius=7,
               search_radius=22,
               correlator='robu_corr',
               subpix='moment',
               processing='simple',
               boi=np.array([]),
               precision_estimate=False,
               metric='peak_abs',
               **kwargs):
    """ simple high level image matching routine

    Parameters
    ----------
    I1 : {numpy.ndarray, numpy.ma}, size=(m,n,b), dtype=float, ndim={2,3}
        first image array, can be complex.
    I2 : {numpy.ndarray, numpy.ma}, size=(m,n,b), dtype=float, ndim={2,3}
        second image array, can be complex.
    L1 : numpy.ndarray, size=(m,n), dtype=bool
        labelled image of the first image (I1), hence False's are neglected.
    L2 : numpy.ndarray, size=(m,n), dtype=bool
        labelled image of the second image (I2), hence False's are neglected.
    geoTransform1 : tuple
        affine transformation coefficients of array M1
    geoTransform2 : tuple
        affine transformation coefficients of array M2
    X_grd : numpy.ndarray, size=(k,l), type=float
        horizontal map coordinates of matching centers of array M1
    Y_grd : numpy.ndarray, size=(k,l), type=float
        vertical map coordinates of matching centers of array M2
    temp_radius: integer
        amount of pixels from the center
    search_radius: integer
        amount of pixels from the center
    correlator : {'norm_corr' (default), 'aff_of', 'cumu_corr',\
                  'sq_diff', 'sad_diff',\
                  'cosi_corr', 'phas_only', 'symm_phas', 'ampl_comp',\
                  'orie_corr', 'mask_corr', 'bina_phas', 'wind_corr',\
                  'gaus_phas', 'upsp_corr', 'cros_corr', 'robu_corr',\
                  'lucas_kan', 'lucas_aff'}
        Specifies which matching method to apply, see
        "list_spatial_correlators", "list_frequency_correlators" or
        "list_differential_correlators" for more information
    subpix : {'tpss' (default), 'svd', 'radon', 'hough', 'ransac', 'wpca',\
              'pca', 'lsq', 'diff', 'gauss_1', 'parab_1', 'moment', 'mass',\
              'centroid', 'blais', 'ren', 'birch', 'eqang', 'trian', 'esinc',\
              'gauss_2', 'parab_2', 'optical_flow'}
        Method used to estimate the sub-pixel location, see
        "list_peak_estimators", list_phase_estimators" for more information
    metric : {'peak_abs' (default), 'peak_ratio', 'peak_rms', 'peak_ener',
              'peak_nois', 'peak_conf', 'peak_entr'}
        Metric to be used to describe the matching score.
    precision_estimate : boolean, default=False
        estimate the precision of the match, by modelling the correlation
        function through a Gaussian, see also [Al22]_ for more details.
    processing : {'simple' (default), 'refine', 'stacking'}
        Specifies which procssing strategy to apply to the imagery:

          * 'simple' : direct single pair processing
          * 'refine' : move template to first estimate, and refine matching
          * 'stacking' : matching several bands and combine the result, see
                         also [AL22]_ for more details
    boi : numpy.ndarray
        list of bands of interest

    Returns
    -------
    X2_grd, Y2_grd : numpy.ndarray, size=(k,l), type=float
        horizontal and vertical map coordinates of the refined matching centers
        of array I2
    match_metric : numpy.ndarray, size=(k,l), type=float
        matching score of individual matches

    See Also
    --------
    .matching_tools_organization.list_differential_correlators,
    .matching_tools_organization.list_spatial_correlators,
    .matching_tools_organization.list_frequency_correlators,
    .matching_tools_organization.list_peak_estimators,
    .matching_tools_organization.list_phase_estimators

    References
    ----------
    .. [Al22] Altena et al. "Correlation dispersion as a measure to better
              estimate uncertainty of remotely sensed glacier displacements",
              The Crysophere, vol.16(6) pp.2285–2300, 2022.
    .. [AL22] Altena & Leinss, "Improved surface displacement estimation
              through stacking cross-correlation spectra from multi-channel
              imagery", Science of remote sensing, vol.6 pp.100070, 2022.
    """
    # combating import loops
    from .matching_tools_organization import \
        list_differential_correlators, list_peak_estimators, \
        list_frequency_correlators

    # init
    L1, L2, geoTransform1, geoTransform2 = _assert_match_pair(
        I1, I2, L1, L2, geoTransform1, geoTransform2, X_grd, Y_grd,
        temp_radius, search_radius)

    b = 1 if kwargs.get('num_estimates') is None else kwargs.get(
        'num_estimates')

    I1, L1 = get_data_and_mask(I1, L1)
    I2, L2 = get_data_and_mask(I2, L2)
    X_grd = np.atleast_2d(X_grd)
    Y_grd = np.atleast_2d(Y_grd)

    correlator = correlator.lower()
    if (subpix is not None):
        subpix = subpix.lower()

    # create lists with the different match approaches
    frequency_based = list_frequency_correlators()
    differential_based = list_differential_correlators()
    peak_based = list_peak_estimators()

    # prepare
    I1, I2 = select_boi_from_stack(I1, boi), select_boi_from_stack(I2, boi)
    I1, I2, i1, j1, i2, j2, IN = pad_images_and_filter_coord_list(
        I1,
        I2,
        geoTransform1,
        geoTransform2,
        X_grd,
        Y_grd,
        temp_radius,
        search_radius,
        same=True,
    )
    geoTransformPad2 = ref_trans(geoTransform2, -search_radius, -search_radius)

    L1 = pad_radius(L1, temp_radius, cval=False)
    L2 = pad_radius(L2, search_radius, cval=False)

    (m, n) = X_grd.shape
    X2_grd = np.zeros((m, n, b))
    Y2_grd = np.zeros((m, n, b))
    if precision_estimate:  # also include error estimate
        match_metric = np.zeros((m, n, 4))
    else:
        match_metric = np.zeros((m, n))
    grd_new = np.where(IN)

    # processing
    for counter in tqdm(range(len(i1))):  # loop through all posts
        # create templates
        if correlator in frequency_based:
            I1_sub = create_template_off_center(I1, i1[counter], j1[counter],
                                                2 * temp_radius)
            I2_sub = create_template_off_center(I2, i2[counter], j2[counter],
                                                2 * search_radius)
            L1_sub = create_template_off_center(L1, i1[counter], j1[counter],
                                                2 * temp_radius)
            L2_sub = create_template_off_center(L2, i2[counter], j2[counter],
                                                2 * search_radius)
        else:  # differential or spatial based
            I1_sub = create_template_at_center(I1, i1[counter], j1[counter],
                                               temp_radius)
            I2_sub = create_template_at_center(I2, i2[counter], j2[counter],
                                               search_radius)
            L1_sub = create_template_at_center(L1, i1[counter], j1[counter],
                                               temp_radius)
            L2_sub = create_template_at_center(L2, i2[counter], j2[counter],
                                               search_radius)

        if np.all(L1_sub == 0) or np.all(L2_sub == 0):
            di, dj, score = np.nan * np.zeros(b), np.nan * np.zeros(b), 0
            continue

        if correlator in differential_based:
            di, dj, rms = estimate_translation_of_two_subsets(
                I1_sub, I2_sub, L1_sub, L2_sub, correlator, **kwargs)
            score = np.sqrt(np.nansum(rms**2))  # euclidean distance of rms
        else:
            QC = match_translation_of_two_subsets(I1_sub, I2_sub, correlator,
                                                  subpix, L1_sub, L2_sub)
            if (subpix in peak_based) or (subpix is None):
                di, dj = get_integer_peak_location(QC, metric=None)[0:2]
            else:  # integer estimation in phase space is not straight forward
                di, dj = np.zeros(b), np.zeros(b)
            m0 = np.array([di, dj])

            if processing in ['refine']:  # reposition second template
                if correlator in frequency_based:
                    I2_new = create_template_off_center(
                        I2, i2[counter] - di, j2[counter] - dj,
                        2 * temp_radius)
                    L2_new = create_template_off_center(
                        L2, i2[counter] - di, j2[counter] - dj,
                        2 * temp_radius)
                else:
                    I2_new = create_template_at_center(I2, i2[counter] - di,
                                                       j2[counter] - dj,
                                                       temp_radius)
                    L2_new = create_template_at_center(L2, i2[counter] - di,
                                                       j2[counter] - dj,
                                                       temp_radius)

                QC = match_translation_of_two_subsets(I1_sub, I2_new,
                                                      correlator, subpix,
                                                      L1_sub, L2_new)
            if subpix is None:
                ddi, ddj = 0, 0
            else:
                ddi, ddj = estimate_subpixel(QC, subpix, m0=m0)

            di += ddi
            dj += ddj

            # get the similarity metrics
            if precision_estimate:
                si, sj, ρ = estimate_precision(QC, di, dj, method='gaussian')
            score = estimate_match_metric(QC, di=di, dj=dj, metric=metric)

        # transform from local image to metric map system
        x2_new, y2_new = pix2map(geoTransformPad2, i2[counter] + di,
                                 j2[counter] + dj)

        # write results in arrays
        idx_grd = np.unravel_index(grd_new[0][counter], (m, n), 'C')
        if b > 1:
            for bands in range(b):
                X2_grd[idx_grd[0], idx_grd[1], bands] = x2_new[bands]
                Y2_grd[idx_grd[0], idx_grd[1], bands] = y2_new[bands]
        else:
            X2_grd[idx_grd[0], idx_grd[1]] = x2_new
            Y2_grd[idx_grd[0], idx_grd[1]] = y2_new

        if not precision_estimate:
            match_metric[idx_grd[0], idx_grd[1]] = score
            continue
        match_metric[idx_grd[0], idx_grd[1], 0] = score
        match_metric[idx_grd[0], idx_grd[1], 1] = si
        match_metric[idx_grd[0], idx_grd[1], 2] = sj
        match_metric[idx_grd[0], idx_grd[1], 3] = ρ

    if X2_grd.shape[2] == 1:
        X2_grd, Y2_grd = np.squeeze(X2_grd), np.squeeze(Y2_grd)
    return X2_grd, Y2_grd, match_metric

<<<<<<< HEAD

def couple_pair(file_1,
                file_2,
                bbox=None,
                rgi_id=None,
                wght_1=None,
                wght_2=None,
                rect='metadata',
                prepro='bandpass',
                match='norm_corr',
                boi=np.array([]),
                temp_radius=3,
                search_radius=7,
                processing=None,
                subpix='moment',
                metric='peak_entr',
                shw_fname="shadow.tif",
                label_fname="labelPolygons.tif"):
=======
def couple_pair(file_1, file_2, rgi_id=None,
                wght_1=None, wght_2=None,
                rect='metadata', prepro='bandpass',
                match='norm_corr', boi=np.array([]),
                temp_radius=3, search_radius=7,
                processing=None, subpix='moment', metric='peak_abs',
                shw_fname="shadow.tif"):
>>>>>>> 8b8af330
    """ refine and couple two shadow images together via matching

    Parameters
    ----------
    file_1, file_2 : string
        path to first and second image(ry)
    rgi_id : string
        code of the glacier of interest following the Randolph Glacier
        Inventory
    rect : {"binary", "metadata", None}
        rectify the imagery so shear and elongation is reduced, done by
            * binary - asdsa
            * metadata - estimate scale and shear from geometry and metadata
            else: do not include affine corrections
    prepro : string
        #todo
    match: {'norm_corr' (default), 'aff_of', 'cumu_corr', 'sq_diff',
    'sad_diff', 'cosi_corr', 'phas_only', 'symm_phas', 'ampl_comp',
    'orie_corr', 'mask_corr', 'bina_phas', 'wind_corr', 'gaus_phas',
    'upsp_corr', 'cros_corr', 'robu_corr', 'lucas_kan', 'lucas_aff'}
        Specifies which matching method to apply, see
            "list_spatial_correlators", "list_frequency_correlators" or
            "list_differential_correlators" for more information
    boi : numpy.array
        list of bands of interest
    temp_radius: integer
        amount of pixels from the center
    search_radius: integer
        amount of pixels from the center
    processing : {"stacking", "shadow", None}
        matching can be done on a single image pair, or by matching several
        bands and combine the result (stacking)
            * stacking - using multiple bands in the matching, see [AL22]_
            * shadow - using the shadow transfrom in the given folder
            else - using the image files provided in 'file1' & 'file2'
    subpix : {'tpss' (default), 'svd', 'radon', 'hough', 'ransac', 'wpca',\
            'pca', 'lsq', 'diff', 'gauss_1', 'parab_1', 'moment', 'mass',\
            'centroid', 'blais', 'ren', 'birch', 'eqang', 'trian', 'esinc',\
            'gauss_2', 'parab_2', 'optical_flow'}
        Method used to estimate the sub-pixel location, see
        "list_peak_estimators", list_phase_estimators" for more information
    shw_fname : str, default='shadow.tif'
        image name of the shadow transform/enhancement

    Returns
    -------
    post_1 : numpy.ndarray, size=(k,2)
        locations of shadow ridge at instance 1
    post_2_corr : numpy.ndarray, size=(k,2)
        locations of shadow ridge at instance 2
    casters : numpy.ndarray, size=(k,2)
        common point where the shadow originates
    dh : numpy.ndarray, size=(k,1)
        elevation differences between "post_1" and "post_2_corr"

    References
    ----------
    .. [AL22] Altena & Leinss, "Improved surface displacement estimation
              through stacking cross-correlation spectra from multi-channel
              imagery", Science of remote sensing, vol.6 pp.100070, 2022.
    """
    # admin
    assert os.path.isfile(file_1), ('file does not seem to exist')
    assert os.path.isfile(file_2), ('file does not seem to exist')
    dir_im1, name_im1 = os.path.split(file_1)
    dir_im2, name_im2 = os.path.split(file_2)

    crs, geoTransform1, _, rows1, cols1, _ = read_geo_info(file_1)
    _, geoTransform2, _, rows2, cols2, _ = read_geo_info(file_2)

<<<<<<< HEAD
    if bbox is None:
        bbox = get_local_bbox_in_s2_tile(file_1, dir_im1)

=======
>>>>>>> 8b8af330
    # text file listing coordinates of shadow casting and casted points
    if os.path.isfile(file_1[:-4] + '.tif'):  # testing dataset is created
        conn_fname1 = name_im1[:-4] + '.txt'
        conn_fname2 = name_im2[:-4] + '.txt'
    elif rgi_id is not None:
        conn_fname1 = f"conn-rgi{rgi_id[0]:08d}.txt"
        conn_fname2 = conn_fname1
    else:
        conn_fname1 = "conn.txt"
        conn_fname2 = conn_fname1

    conn_1 = np.loadtxt(fname=os.path.join(dir_im1, conn_fname1))
    conn_2 = np.loadtxt(fname=os.path.join(dir_im2, conn_fname2))

    idxConn = pair_images(conn_1, conn_2)  # connected list
    caster = conn_1[idxConn[:, 1], 0:2]
    # cast location in xy-coordinates
    post_1 = conn_1[idxConn[:, 1], 2:4].copy()
    post_2 = conn_2[idxConn[:, 0], 2:4].copy()

    if processing in ['shadow']:
        I1 = read_geo_image(os.path.join(dir_im1, shw_fname), boi=boi)[0]
        I2 = read_geo_image(os.path.join(dir_im2, shw_fname), boi=boi)[0]
    else:  # load the files given
        I1 = read_geo_image(file_1, boi=boi)[0]
        I2 = read_geo_image(file_2, boi=boi)[0]

    # handle masking
    if wght_1 is not None:
        if isinstance(wght_1, str):
            L1 = read_geo_image(wght_1)[0].data
        elif type(wght_1) in (np.ndarray, ):
            L1 = wght_1
        I1 = get_data_and_mask(I1)[0]
    else:
        I1, L1 = get_data_and_mask(I1)
    if wght_2 is not None:
        if isinstance(wght_2, str):
            L2 = read_geo_image(wght_2)[0].data
        elif type(wght_2) in (np.ndarray, ):
            L2 = wght_2
        I2 = get_data_and_mask(I2)[0]
    else:
        I2, L2 = get_data_and_mask(I2)

    # handle affine compensation
    if rect in ['metadata']:
        az_1, az_2 = conn_1[idxConn[:, 1], 4], conn_2[idxConn[:, 0], 4]
        scale_12, simple_sh = get_shadow_rectification(caster, post_1, post_2,
                                                       az_1, az_2)
    else:  # start with rigid displacement
        scale_12 = np.ones((np.shape(post_1)[0]))
        simple_sh = np.zeros((np.shape(post_1)[0]))

<<<<<<< HEAD
    post_2_new, score = match_shadow_casts(I1,
                                           I2,
                                           L1,
                                           L2,
                                           geoTransform1,
                                           geoTransform2,
                                           post_1,
                                           post_2,
                                           scale_12,
                                           simple_sh,
                                           temp_radius=temp_radius,
                                           search_radius=search_radius,
                                           prepro=prepro,
                                           correlator=match,
                                           subpix=subpix,
                                           metric='peak_abs')
=======
    post_2_new, score = match_shadow_casts(I1, I2, L1, L2,
       geoTransform1, geoTransform2, post_1, post_2, scale_12, simple_sh,
       temp_radius=temp_radius, search_radius=search_radius,
       prepro=prepro, correlator=match, subpix=subpix, metric=metric)
>>>>>>> 8b8af330

    # cast location in xy-coordinates for t_1
    post_1, post_2 = conn_1[idxConn[:, 1], 2:4], conn_2[idxConn[:, 0], 2:4]
    # extract elevation change
    sun_1, sun_2 = conn_1[idxConn[:, 1], 4:6], conn_2[idxConn[:, 0], 4:6]
    # calculate new intersection

    caster_new = get_caster(sun_1[:, 0], sun_2[:, 0], post_1, post_2_new)

    dh_old = get_elevation_difference(sun_1, sun_2, post_1, post_2, caster)
    dh_new = get_elevation_difference(sun_1, sun_2, post_1, post_2_new, caster)
    return (
        post_1,
        post_2_new,
        caster,
        dh_new,
        score,
        caster_new,
        dh_old,
        post_2,
        crs,
    )


def create_template_at_center(Z, i, j, radius, filling='random'):
    """ get sub template of data array, at a certain location

    Parameters
    ----------
    Z : numpy.ndarray, size=(m,n) or (m,n,b)
        data array
    i,j : integer
        horizontal, vertical coordinate of the template center
    radius : integer
        radius of the template
    filling : {'random', 'NaN', 'zero'}, default='random'
        sometimes the location is outside the domain or to close to the border.
        then the template is filled up with either:
           * 'random' : random numbers, ranging from 0...1, 0...2**bit
                        dependend on the data type of the array
           * 'nan' : not a number values
           * 'zero' : all zeros

    Returns
    -------
    Z_sub : numpy.ndarray, size={(m,n),(m,n,b)}
        template of data array

    See Also
    --------
    create_template_off_center : similar function, but creates even template

    Notes
    -----
    Two different coordinate system are used here:

        .. code-block:: text

          indexing   |           indexing    ^ y
          system 'ij'|           system 'xy' |
                     |                       |
                     |       i               |       x
             --------+-------->      --------+-------->
                     |                       |
                     |                       |
          image      | j         map         |
          based      v           based       |

    """
    i, j = np.round(i).astype(int), np.round(j).astype(int)
    if not type(radius) is tuple:
        radius = (radius, radius)

    if Z.ndim == 2:
        sub_shape = (2 * radius[0] + 1, 2 * radius[1] + 1)
    elif Z.ndim == 3:
        sub_shape = (2 * radius[0] + 1, 2 * radius[1] + 1, Z.shape[2])

    # create sub template
    if filling in ('random', ):
        quant = 0
        if Z.dtype.type == np.uint8:
            quant = 8
        elif Z.dtype.type == np.uint16:
            quant = 16

        if quant == 0:
            Z_sub = np.random.random_sample(sub_shape)
        else:
            Z_sub = np.random.randint(2**quant, size=sub_shape)
    elif filling in ('nan', ):
        Z_sub = np.nan * np.zeros(sub_shape)
    else:
        Z_sub = np.zeros(sub_shape)

    if Z.dtype.type == np.uint8:
        Z_sub = Z_sub.astype(np.uint8)
    elif Z.dtype.type == np.uint16:
        Z_sub = Z_sub.astype(np.uint16)

    m, n = Z.shape[0], Z.shape[1]
    min_0, max_0 = np.maximum(0,
                              i - radius[0]), np.minimum(m, i + radius[0] + 1)
    min_1, max_1 = np.maximum(0,
                              j - radius[1]), np.minimum(n, j + radius[1] + 1)

    if np.logical_or(min_0 >= max_0, min_1 >= max_1):
        return Z_sub
    sub_min_0 = np.abs(np.minimum(i - radius[0], 0))
    sub_max_0 = (2 * radius[0] + 1) + m - np.maximum(i + radius[0] + 1, m)
    sub_min_1 = np.abs(np.minimum(j - radius[0], 0))
    sub_max_1 = (2 * radius[1] + 1) + n - np.maximum(j + radius[1] + 1, n)
    if Z.ndim == 3:
        Z_sub[sub_min_0:sub_max_0, sub_min_1:sub_max_1, :] = \
            Z[min_0:max_0, min_1:max_1, :]
    else:
        Z_sub[sub_min_0:sub_max_0, sub_min_1:sub_max_1] = \
            Z[min_0:max_0, min_1:max_1]
    return Z_sub

<<<<<<< HEAD

def create_template_off_center(Z, i, j, width, filling='random'):
=======
def create_template_off_center(I, i,j, width):
>>>>>>> 8b8af330
    """ get sub template of data array, at a certain location

    Parameters
    ----------
    Z : numpy.ndarray, size={(m,n), (m,n,b)}
        data array
    i : integer
        vertical coordinate of the template center
    j : integer
        horizontal coordinate of the template center
    width : {integer, tuple}
        dimension of the template

    Returns
    -------
    Z_sub : numpy.ndarray, size={(m,n),(m,n,b)}
        template of data array

    See Also
    --------
    create_template_at_center : similar function, but creates odd template

    Notes
    -----
    Two different coordinate system are used here:

        .. code-block:: text

          indexing   |           indexing    ^ y
          system 'ij'|           system 'xy' |
                     |                       |
                     |       i               |       x
             --------+-------->      --------+-------->
                     |                       |
                     |                       |
          image      | j         map         |
          based      v           based       |

    """
    # make sure the input are integer locations
    i, j = np.round(i).astype(int), np.round(j).astype(int)

    if not type(width) is tuple:
        width = (width, width)
    radius = (width[0] // 2, width[1] // 2)
    if Z.ndim == 3:
        Z_sub = Z[i - radius[0]:i + radius[1], j - radius[0]:j + radius[1], :]
    else:
        Z_sub = Z[i - radius[0]:i + radius[1], j - radius[0]:j + radius[1]]
    return Z_sub


def make_time_pairing(acq_time,
                      t_min=np.timedelta64(300,
                                           'ms').astype('timedelta64[ns]'),
                      t_max=np.timedelta64(3, 's').astype('timedelta64[ns]')):
    """ construct pairing based upon time difference

    Parameters
    ----------
    acq_time : numpy.array, size=(_,1), type=np.timedelta64[ns]
        acquisition times of different recordings
    t_min : integer, type=np.timedelta64[ns]
        minimal time difference to pair
    t_max : integer, type=np.timedelta64[ns]
        maximum time difference to pair

    Returns
    -------
    idx_1 : TYPE
        index of first couple, based on the "acq_time" as reference
    idx_2 : TYPE
        index of second couple, based on the "acq_time" as reference
    couple_dt : numpy.array, size=(_,1), type=np.timedelta64[ns]
        time difference of the pair
    """
    t_1, t_2 = np.meshgrid(acq_time, acq_time, sparse=False, indexing='ij')
    dt = t_1 - t_2  # time difference matrix

    # only select in one direction
    idx_1, idx_2 = np.where((dt > t_min) & (dt < t_max))

    couple_dt = dt[idx_1, idx_2]
    idx_sort = np.argsort(couple_dt)  # sort by short to long duration

    return idx_1[idx_sort], idx_2[idx_sort], couple_dt[idx_sort]


def pair_images(conn_1, conn_2, thres=20):
    """ Find the closest correspnding points in two lists, within a certain
    bound (given by thres)

    Parameters
    ----------
    conn_1 : numpy.array, size=(k,>=2)
        list with spatial coordinates or any other index
    conn_2 : numpy.array, size=(k,>=2)
        list with spatial coordinates or any other index
    thres : {integer,float}
        search range to consider

    Returns
    -------
    idxConn : numpy.array, size=(l,2)
        array of indices of pairs

    Examples
    --------
    >>> import numpy as np
    >>> import matplotlib.pyplot as plt

    >>> for p in range(1006,2020):
    >>> plt.plot(np.array([conn_1[idxConn[p,0],0], conn_1[idxConn[p,0],2]]),
                 np.array([conn_1[idxConn[p,0],1], conn_1[idxConn[p,0],3]]) )
    >>> plt.plot(np.array([conn_2[idxConn[p,1],0], conn_1[idxConn[p,1],2]]),
                 np.array([conn_2[idxConn[p,1],1], conn_1[idxConn[p,1],3]]) )
    >>> plt.show()

    """
    nbrs = NearestNeighbors(n_neighbors=1, algorithm='auto').fit(conn_1[:,
                                                                        0:2])
    distances, indices = nbrs.kneighbors(conn_2[:, 0:2])
    IN = distances < thres
    idxConn = np.transpose(np.vstack((np.where(IN)[0], indices[IN])))
    return idxConn


def pair_posts(xy_1, xy_2, thres=20.):
    """ find unique closest pair of two point sets

    Parameters
    ----------
    xy_1 : numpy.array, size=(m,_), dtype=float
        array with coordinates
    xy_2 : numpy.array, size=(m,_), dtype=float
        array with coordinates
    thres : float
        upper limit to still include a pairing

    Returns
    -------
    idx_conn : numpy.array, size=(k,2)
        array with connectivity, based upon the index of xy_1 and xy_2
    """

    def closest_post_index(node, nodes):
        D = cdist([node], nodes, 'sqeuclidean').squeeze()
        idx = np.argmin(D)
        dist = D[idx]
        return idx, dist

    idx_conn = []
    for idx, arr in enumerate(xy_2):
        if xy_1.size == 0:
            break
        i, d = closest_post_index(arr, xy_1)
        if d <= thres:
            idx_conn.append([i, idx])
            xy_1[i, ...] = np.inf
    idx_conn = np.array(idx_conn)
    return idx_conn


def merge_by_common_caster_id(dh_mother, dh_child, idx_uni):
    """ merge two collections of shadow edge locations, through their mutual
    identification numbers

    Parameters
    ----------
    dh_mother : {pandas.DataFrame, numpy.recordarray}
        stack of coordinates and times, having at least the following collumns:
            - timestamp : unit=days, date stamp
            - caster_x,caster_y : unit=meter, map coordinate of start of shadow
            - caster_id : identification of common caster
            - casted_x,casted_y : unit=meter, map coordinate of end of shadow
            - azimuth : unit=degrees, sun orientation
            - zenith : unit=degrees, overhead angle of the sun
    dh_child : {pandas.DataFrame, numpy.recordarray}
        stack of coordinates and times, having at least the following collumns:
            - timestamp : unit=days, date stamp
            - caster_x,caster_y : unit=meter, map coordinate of start of shadow
            - caster_id : identification of common caster
            - casted_x,casted_y : unit=meter, map coordinate of end of shadow
            - azimuth : unit=degrees, sun orientation
            - zenith : unit=degrees, overhead angle of the sun
    idx_uni : numpy.array, size=(m,2)
        list of pairs connection both collections

    Returns
    -------
    dh_stack : {pandas.DataFrame, numpy.recordarray}
        stack of coordinates and times, having at least the following collumns:
            - timestamp : unit=days, date stamp
            - caster_x,caster_y : unit=meter, map coordinate of start of shadow
            - caster_id : identification of common caster
            - casted_x,casted_y : unit=meter, map coordinate of end of shadow
            - azimuth : unit=degrees, sun orientation
            - zenith : unit=degrees, overhead angle of the sun
    """
    # look at cases where no match or empty data are given
    if idx_uni.shape[0] == 0:
        if dh_mother.shape[0] != 0:
            return dh_mother
        elif dh_child.shape[0] != 0:
            return dh_child
        else:
            return None

    if type(dh_mother) in (pd.core.frame.DataFrame, ):
        dh_stack = merge_by_common_caster_id_pd(dh_mother, dh_child, idx_uni)
    elif type(dh_mother) in (np.recarray, ):
        dh_stack = merge_by_common_caster_id_rec(dh_mother, dh_child, idx_uni)
    return dh_stack


def merge_by_common_caster_id_rec(dh_mother, dh_child, idx_uni):
    id_present = True if 'caster_id' in dh_mother.dtype.names else False

    id_counter = 1
    if id_present:
        id_counter = np.max(dh_mother['id']) + 1
        id_child = np.zeros(dh_child.shape[0], dtype=int)

        # assign to older id's
        NEW = dh_mother['id'][idx_uni[:, 0]] == 0
        id_child[idx_uni[np.invert(NEW), 1]] = \
            dh_mother['id'][idx_uni[np.invert(NEW), 0]]
        new_ids = id_counter + np.arange(0, np.sum(NEW)).astype(int)
        # create new ids
        id_child[idx_uni[NEW, 1]] = new_ids
        dh_mother['id'][idx_uni[NEW, 0]] = new_ids
        id_child = np.rec.fromarrays([id_child],
                                     dtype=np.dtype([('caster_id', int)]))
        dh_child = merge_arrays((dh_child, id_child),
                                flatten=True,
                                usemask=False)
    else:
        id_mother = np.zeros(dh_mother.shape[0], dtype=int)
        id_child = np.zeros(dh_child.shape[0], dtype=int)
        id_mother[idx_uni[:, 0]] = \
            id_counter + np.arange(0, idx_uni.shape[0]).astype(int)
        id_child[idx_uni[:, 1]] = \
            id_counter + np.arange(0, idx_uni.shape[0]).astype(int)

        id_child = np.rec.fromarrays([id_child],
                                     dtype=np.dtype([('caster_id', int)]))
        dh_child = merge_arrays((dh_child, id_child),
                                flatten=True,
                                usemask=False)
        id_mother = np.rec.fromarrays([id_mother],
                                      dtype=np.dtype([('caster_id', int)]))
        dh_mother = merge_arrays((dh_mother, id_mother),
                                 flatten=True,
                                 usemask=False)
    dh_stack = stack_arrays((dh_mother, dh_child),
                            asrecarray=True,
                            usemask=False)
    return dh_stack


def merge_by_common_caster_id_pd(dh_mother, dh_child, idx_uni):
    id_present = True if 'caster_id' in dh_mother else False

    id_counter = 1
    if id_present:
        id_counter = np.max(dh_mother['caster_id']) + 1
        id_child = np.zeros(dh_child.shape[0], dtype=int)

        # assign to older id's
        NEW = dh_mother['id'].to_numpy()[idx_uni[:, 0]] == 0
        id_child[idx_uni[np.invert(NEW), 1]] = \
            dh_mother['id'].to_numpy()[idx_uni[np.invert(NEW), 0]]
        dh_child.insert(len(dh_child.columns), 'caster_id', id_child)
        # update mother
        df_header = list(dh_mother)
        df_id = [df_header.index(i) for i in df_header if 'caster_id' in i][0]
        dh_mother.iloc[idx_uni[NEW, 0], [df_id]] = \
            id_counter + np.arange(0, np.sum(NEW)).astype(int)
    else:
        id_mother = np.zeros(dh_mother.shape[0], dtype=int)
        id_child = np.zeros(dh_child.shape[0], dtype=int)
        id_mother[idx_uni[:, 0]] = \
            id_counter + np.arange(0, idx_uni.shape[0]).astype(int)
        id_child[idx_uni[:, 1]] = \
            id_counter + np.arange(0, idx_uni.shape[0]).astype(int)

        dh_mother.insert(len(dh_mother.columns), 'caster_id', id_mother)
        dh_child.insert(len(dh_child.columns), 'caster_id', id_child)

    dh_stack = pd.concat([dh_mother, dh_child])
    return dh_stack


def merge_by_common_caster_id_simple(dh):
    """
    the locations provided for different timestamps can also be merged
    directly, this can be done when the imagery is co-registered, then the
    caster locations have the same rounded pixel coordinates. This function
    uses this simplification, to include an additional column to the data
    stack.

    Parameters
    ----------
    dh : pandas.DataFrame
        stack of coordinates and times, having at least the following columns:
            - timestamp : unit=days, date stamp
            - caster_x,caster_y : unit=meter, map coordinate of start of shadow
            - casted_x,casted_y : unit=meter, map coordinate of end of shadow
            - azimuth : unit=degrees, sun orientation
            - zenith : unit=degrees, overhead angle of the sun

    Returns
    -------
    dh : pandas.DataFrame
        data stack, now with a new entry, being:
        - caster_id : identification of common caster
    """

    def _unique_return_inverse_2D_viewbased(a):
        a = np.ascontiguousarray(a)
        void_dt = np.dtype((np.void, a.dtype.itemsize * np.prod(a.shape[1:])))
        return np.unique(a.view(void_dt).ravel(), return_inverse=1)[1]

    XY = np.stack((dh['caster_X'].to_numpy(), dh['caster_Y'].to_numpy())).T
    caster_id = _unique_return_inverse_2D_viewbased(XY)
    dh.insert(len(dh.columns), 'caster_id', caster_id)
    return dh


def split_caster_id_on_orbit_id(dh):
    """
    the different look angles of a satellite orbit might corrupt the common
    caster location. Hence, the caster_id might not be correct. This function
    therefore splits such entiries based upon the orbit number.

    Parameters
    ----------
    dh : pandas.DataFrame
        stack of coordinates and times, having at least the following collumns:
            - timestamp : unit=days, date stamp
            - caster_x,caster_y : unit=meter, map coordinate of start of shadow
            - casted_x,casted_y : unit=meter, map coordinate of end of shadow
            - azimuth : unit=degrees, sun orientation
            - zenith : unit=degrees, overhead angle of the sun
            - caster_id : identification of common caster

    Returns
    -------
    dh : pandas.DataFrame
        data stack, now with an updated collumn of caster_id
    """
    # look at orbit number
    dh_grouped = dh.groupby('caster_id')
    id_counter = dh['caster_id'].max() + 1
    id_loc = dh.columns.get_loc('caster_id')
    # iterate over each group
    for group_name, df_group in dh_grouped:
        if df_group.shape[0] < 2:
            continue
        if df_group['orbit_id'].unique(
        ).size == 1:  # only data from the same orbit
            continue

        # split group and assign new caster_id to this group
        dh_cast_orbit = df_group.groupby('orbit_id')
        view_id = 0
        for orb_group, df_sub in dh_cast_orbit:
            view_id += 1
            if view_id == 1:
                continue
            dh.iloc[df_sub.index, id_loc] = id_counter
            id_counter += 1
    return dh


# refine by matching, and include correlation score
def match_shadow_casts(M1,
                       M2,
                       L1,
                       L2,
                       geoTransform1,
                       geoTransform2,
                       xy1,
                       xy2,
                       scale_12,
                       simple_sh,
                       temp_radius=7,
                       search_radius=22,
                       prepro='bandpass',
                       correlator='cosicorr',
                       subpix='moment',
                       metric='peak_nois'):
    """
    Redirecting arrays to

    Parameters
    ----------
    M1 : numpy.array, size=(m,n,b), dtype=float
        first image array, can be complex.
    M2 : numpy.array, size=(m,n,b), dtype=float
        second image array, can be complex.
    L1 : numpy.array, size=(m,n), dtype=bool
        label of the first image, where True denote elements to ignore.
    L2 : numpy.array, size=(m,n), dtype=bool
        label of the second image, where True denote elements to ignore.
    geoTransform1 : tuple, size={(6,) (8,)}
        affine transformation coefficients of array M1
    geoTransform2 : tuple, size={(6,) (8,)}
        affine transformation coefficients of array M2
    xy1 : np.array, size=(_,2), type=float
        map coordinates of matching centers of array M1
    xy2 : np.array, size=(_,2), type=float
        map coordinates of matching centers of array M2
    scale_12 : float
        estimate of scale change between array M1 & M2
    shear_12 : float
        estimate of shear between array M1 & M2
    temp_radius: integer
        amount of pixels from the center
    search_radius: integer
        amount of pixels from the center
    prepro : {'bandpass' (default), 'raiscos', 'highpass'}
        Specifies which pre-procssing procedure to apply to the imagery:

          * 'bandpass' : bandpass filter
          * 'raiscos' : raised cosine
          * 'highpass' : high pass filter
    correlator : {'norm_corr' (default), 'aff_of', 'cumu_corr',\
                  'sq_diff', 'sad_diff',\
                  'cosi_corr', 'phas_only', 'symm_phas', 'ampl_comp',\
                  'orie_corr', 'mask_corr', 'bina_phas', 'wind_corr',\
                  'gaus_phas', 'upsp_corr', 'cros_corr', 'robu_corr'}
       Method to be used to do the correlation/similarity using either spatial
       measures for the options see "list_spatial_correlators" and
       "list_frequency_correlators"
    subpix : {'tpss' (default), 'svd', 'radon', 'hough', 'ransac', 'wpca',\
              'pca', 'lsq', 'diff', 'gauss_1', 'parab_1', 'moment', 'mass',\
              'centroid', 'blais', 'ren', 'birch', 'eqang', 'trian', 'esinc',\
              'gauss_2', 'parab_2', 'optical_flow'}
        Abbreviation for the sub-pixel localization to be used, for the options
        see "list_phase_estimators" and "list_peak_estimators"
    metric : {'peak_abs' (default), 'peak_ratio', 'peak_rms', 'peak_ener',
              'peak_nois', 'peak_conf', 'peak_entr'}
        Abbreviation for the metric type to be calculated, for the options see
        "list_matching_metrics" for the options

    Returns
    -------
    xy2_corr : np.array, size=(_,2), type=float
        map coordinates of the refined matching centers of array M2
    xy2_corr : np.array, size=(_,2), type=float
        associated scoring metric of xy2_corr
    """
    correlator, subpix = correlator.lower(), subpix.lower()
    frequency_based = list_frequency_correlators()
    spatial_based = list_spatial_correlators()

    # some sub-pixel methods use the peak of the correlation surface,
    # while others need the phase of the cross-spectrum
    phase_based, peak_based = list_phase_estimators(), list_peak_estimators()

    if correlator == 'aff_of':  # optical flow needs to be of the same size
        search_radius = np.copy(temp_radius)

    M1, M2, i1, j1, i2, j2, IN = pad_images_and_filter_coord_list(
        M1,
        M2,
        geoTransform1,
        geoTransform2,
        np.column_stack([xy1[:, 0], xy2[:, 0]]),
        np.column_stack([xy1[:, 1], xy2[:, 1]]),
        temp_radius,
        search_radius,
        same=False)
    L1, L2 = pad_radius(L1, temp_radius), pad_radius(L2, search_radius)
    geoTransformPad2 = ref_trans(geoTransform2, -search_radius, -search_radius)

    ij2_corr = np.zeros((i1.shape[0], 2)).astype(np.float64)
    snr_score = np.zeros((i1.shape[0], 1)).astype(np.float16)

    for idx in tqdm(range(len(i1))):  # loop through all posts
        A = np.array([[1, simple_sh[idx]], [0, scale_12[idx]]])
        A_inv = np.linalg.inv(A)

        # create templates
        if correlator in frequency_based:
            X_one, Y_one = aff_trans_template_coord(np.eye(2),
                                                    temp_radius,
                                                    fourier=True)
            X_aff, Y_aff = aff_trans_template_coord(A_inv,
                                                    search_radius,
                                                    fourier=True)
        else:
            X_one, Y_one = aff_trans_template_coord(np.eye(2),
                                                    temp_radius,
                                                    fourier=False)
            X_aff, Y_aff = aff_trans_template_coord(A_inv,
                                                    search_radius,
                                                    fourier=False)

        M1_sub = ndimage.map_coordinates(M1,
                                         [i1[idx] + Y_one, j1[idx] + X_one],
                                         order=1,
                                         mode='mirror')
        L1_sub = ndimage.map_coordinates(L1,
                                         [i1[idx] + Y_one, j1[idx] + X_one],
                                         order=1,
                                         mode='mirror')
        M2_sub = ndimage.map_coordinates(M2,
                                         [i2[idx] + Y_aff, j2[idx] + X_aff],
                                         order=1,
                                         mode='mirror')
        L2_sub = ndimage.map_coordinates(L2,
                                         [i2[idx] + Y_aff, j2[idx] + X_aff],
                                         order=1,
                                         mode='mirror')

        if correlator in ['aff_of']:
            (di, dj, Aff, snr) = affine_optical_flow(M1_sub, M2_sub)
        else:
            QC = match_translation_of_two_subsets(M1_sub, M2_sub, correlator,
                                                  subpix, L1_sub, L2_sub)
        if (subpix in peak_based) or (subpix is None):
            di, dj, score, _ = get_integer_peak_location(QC, metric=metric)
        else:
            di, dj, score = np.zeros((1)), np.zeros((1)), np.zeros((1))
        m0 = np.array([di, dj])

        if subpix in ['optical_flow']:
            # reposition second template
            M2_new = create_template_at_center(M2, i2[idx] - di, j2[idx] - dj,
                                               temp_radius)
            # optical flow refinement
            ddi, ddj = simple_optical_flow(M1_sub, M2_new)
            if (abs(ddi) > 0.5) or (abs(ddj) > 0.5):  # divergence
                ddi, ddj = 0, 0
        else:
            ddi, ddj = estimate_subpixel(QC, subpix, m0=m0)

        if abs(ddi) < 2:
            di += ddi
        if abs(ddj) < 2:
            dj += ddj

        # adjust for affine transform
        if 'Aff' in locals():  # affine transform is also estimated
            Anew = A * Aff
            dj_rig = dj * Anew[0, 0] + di * Anew[0, 1]
            di_rig = dj * Anew[1, 0] + di * Anew[1, 1]
        else:
            dj_rig = dj * A[0, 0] + di * A[0, 1]
            di_rig = dj * A[1, 0] + di * A[1, 1]

        snr_score[idx] = score

        ij2_corr[idx, 0] = i2[idx] - di_rig
        ij2_corr[idx, 1] = j2[idx] - dj_rig

    x2_corr, y2_corr = pix2map(geoTransformPad2, ij2_corr[:, 0], ij2_corr[:,
                                                                          1])
    xy2_corr = np.nan * np.ones((IN.shape[0], 2))
    xy2_corr[IN, 0], xy2_corr[IN, 1] = x2_corr, y2_corr
    return xy2_corr, snr_score


def angles2unit(azimuth):
    """ Transforms arguments in degrees to unit vector, in planar coordinates

    Parameters
    ----------
    azimuth : dtype=float, unit=degrees
        argument with clockwise angle direction

    Returns
    -------
    xy : numpy.array, size=(2,1), dtype=float
        unit vector in map coordinates, that is East and Nordwards direction

    Notes
    -----
    The angle(s) are declared in the following coordinate frame:

        .. code-block:: text

                 ^ North & y
                 |
            - <--|--> +
                 |
                 +----> East & x

    """
    assert isinstance(azimuth, (float, np.ndarray))

    x, y = np.sin(np.radians(azimuth)), np.cos(np.radians(azimuth))

    if x.ndim == 1:
        xy = np.stack((x[:, np.newaxis], y[:, np.newaxis]), axis=1)
    elif x.ndim == 2:
        xy = np.dstack((x, y))
    return xy


def _get_zenith_from_sun(sun):
    if type(sun) in (
            float,
            np.float64,
    ):
        return np.deg2rad(sun)
    if sun.ndim == 1:  # only zenith angles are given
        zn = np.squeeze(np.deg2rad(sun))
    elif (sun.ndim == 2) and (sun.shape[1]
                              > 1):  # both azimuth an zenith are given
        zn = np.squeeze(np.deg2rad(sun[:, 1]))
    return zn


def get_elevation_difference(sun_1, sun_2, xy_1, xy_2, xy_t):
    """ use geometry to get the relative elevation difference

    Parameters
    ----------
    sun_1 : numpy.array, size=(k,2), unit=degrees
        sun vector in array of first instance, giving first zenit then azimuth
    sun_2 : numpy.array, size=(k,2), unit=degrees
        sun vector in array of second instance
    xy_1 : numpy.array, size=(k,2), unit=meters
        map location of shadow cast at first instance
    xy_2 : numpy.array, size=(k,2), unit=meters
        map location of shadow cast at second instance
    xy_t : numpy.array, size=(k,2), unit=meters
        map location of common shadow caster

    Returns
    -------
    dh : numpy.array, size=(k,1), unit=meters
        elevation difference between coordinates in "xy_1" & "xy_2"

    Notes
    -----
    The difference is 2 in respect to 1:

        .. code-block:: text
                 H_1     H_2
            -----+<------+--
    """
    assert len(set({sun_1.shape[0], sun_2.shape[0], xy_t.shape[0],
                    xy_1.shape[0], xy_2.shape[0], })) == 1, \
        ('please provide arrays of the same size')

    zn_1 = _get_zenith_from_sun(sun_1)
    zn_2 = _get_zenith_from_sun(sun_2)

    # get planar distance between
    dist_1 = np.hypot(xy_1[..., 0] - xy_t[..., 0], xy_1[..., 1] - xy_t[..., 1])
    dist_2 = np.hypot(xy_2[..., 0] - xy_t[..., 0], xy_2[..., 1] - xy_t[..., 1])

    # get elevation difference
    dh = np.divide(dist_1, np.tan(zn_1)) - np.divide(dist_2, np.tan(zn_2))
    return dh


def get_caster(sun_1, sun_2, xy_1, xy_2):
    """ estimate the location of the common caster

    Parameters
    ----------
    sun_1 : numpy.array, size=(m,), units=degrees
        illumination direction at instance 1
    sun_2 : numpy.array, size=(m,), units=degrees
        illumination direction at instance 2
    xy_1 : numpy.array, size=(m,2)
        spatial location at instance 1
    xy_2 : numpy.array, size=(m,2)
        spatial location at instance 1

    Returns
    -------
    caster_new : np.array, size=(m,2)
        estimated spatial location of common caster
    """
    assert len(set({sun_1.shape[0], sun_2.shape[0],
                    xy_1.shape[0], xy_2.shape[0], })) == 1, \
        ('please provide arrays of the same size')
    sun_1, sun_2 = np.deg2rad(sun_1), np.deg2rad(sun_2)

    caster_new = get_intersection(
        xy_1,
        xy_1 + np.stack((np.sin(sun_1), np.cos(sun_1)), axis=1),
        xy_2,
        xy_2 + np.stack((np.sin(sun_2), np.cos(sun_2)), axis=1),
    )
    return caster_new


def get_shadow_rectification(casters, post_1, post_2, az_1, az_2):
    """
    estimate relative scale and shear of templates, assuming a planar surface

    Parameters
    ----------
    casters : numpy.array, size=(k,2), unit=meters
        coordinates of the locations that casts shadow
    post_1 : numpy.array, size=(k,2), unit=meters
        coordinates of the locations that receives shadow at instance 1
    post_2 : numpy.array, size=(k,2), unit=meters
        coordinates of the locations that receives shadow at instance 2
    az_1 : numpy.array, size=(k,1), unit=degrees
        illumination orientation of the caster at instance 1
    az_2 : numpy.array, size=(k,1), unit=degrees
        illumination orientation of the caster at instance 2

    Returns
    -------
    scale_12 : numpy.array, size=(k,1), unit=[]
        relative scale difference between instance 1 & 2
    simple_sh : numpy.array, size=(k,1), unit=[]
        relative shear between instance 1 & 2
    """
    assert len(set({post_1.shape[0], post_2.shape[0], casters.shape[0],
                    az_1.shape[0], az_2.shape[0], })) == 1, \
        ('please provide arrays of the same size')

    # get planar distance between
    dist_1 = np.hypot(post_1[:, 0] - casters[:, 0],
                      post_1[:, 1] - casters[:, 1])
    dist_2 = np.hypot(post_2[:, 0] - casters[:, 0],
                      post_2[:, 1] - casters[:, 1])
    scale_12 = np.divide(dist_2, dist_1, where=dist_1 != 0)

    # sometimes caster and casted are on the same location,
    # causing very large scaling, just reduce this
    scale_12[scale_12 < .2] = 1.
    scale_12[scale_12 > 5] = 1.

    simple_sh = np.tan(np.radians(az_1 - az_2))
    return scale_12, simple_sh<|MERGE_RESOLUTION|>--- conflicted
+++ resolved
@@ -314,11 +314,9 @@
         X2_grd, Y2_grd = np.squeeze(X2_grd), np.squeeze(Y2_grd)
     return X2_grd, Y2_grd, match_metric
 
-<<<<<<< HEAD
 
 def couple_pair(file_1,
                 file_2,
-                bbox=None,
                 rgi_id=None,
                 wght_1=None,
                 wght_2=None,
@@ -330,18 +328,8 @@
                 search_radius=7,
                 processing=None,
                 subpix='moment',
-                metric='peak_entr',
-                shw_fname="shadow.tif",
-                label_fname="labelPolygons.tif"):
-=======
-def couple_pair(file_1, file_2, rgi_id=None,
-                wght_1=None, wght_2=None,
-                rect='metadata', prepro='bandpass',
-                match='norm_corr', boi=np.array([]),
-                temp_radius=3, search_radius=7,
-                processing=None, subpix='moment', metric='peak_abs',
+                metric='peak_abs',
                 shw_fname="shadow.tif"):
->>>>>>> 8b8af330
     """ refine and couple two shadow images together via matching
 
     Parameters
@@ -412,12 +400,6 @@
     crs, geoTransform1, _, rows1, cols1, _ = read_geo_info(file_1)
     _, geoTransform2, _, rows2, cols2, _ = read_geo_info(file_2)
 
-<<<<<<< HEAD
-    if bbox is None:
-        bbox = get_local_bbox_in_s2_tile(file_1, dir_im1)
-
-=======
->>>>>>> 8b8af330
     # text file listing coordinates of shadow casting and casted points
     if os.path.isfile(file_1[:-4] + '.tif'):  # testing dataset is created
         conn_fname1 = name_im1[:-4] + '.txt'
@@ -472,7 +454,6 @@
         scale_12 = np.ones((np.shape(post_1)[0]))
         simple_sh = np.zeros((np.shape(post_1)[0]))
 
-<<<<<<< HEAD
     post_2_new, score = match_shadow_casts(I1,
                                            I2,
                                            L1,
@@ -488,13 +469,7 @@
                                            prepro=prepro,
                                            correlator=match,
                                            subpix=subpix,
-                                           metric='peak_abs')
-=======
-    post_2_new, score = match_shadow_casts(I1, I2, L1, L2,
-       geoTransform1, geoTransform2, post_1, post_2, scale_12, simple_sh,
-       temp_radius=temp_radius, search_radius=search_radius,
-       prepro=prepro, correlator=match, subpix=subpix, metric=metric)
->>>>>>> 8b8af330
+                                           metric=metric)
 
     # cast location in xy-coordinates for t_1
     post_1, post_2 = conn_1[idxConn[:, 1], 2:4], conn_2[idxConn[:, 0], 2:4]
@@ -615,12 +590,8 @@
             Z[min_0:max_0, min_1:max_1]
     return Z_sub
 
-<<<<<<< HEAD
-
-def create_template_off_center(Z, i, j, width, filling='random'):
-=======
-def create_template_off_center(I, i,j, width):
->>>>>>> 8b8af330
+
+def create_template_off_center(Z, i, j, width):
     """ get sub template of data array, at a certain location
 
     Parameters
