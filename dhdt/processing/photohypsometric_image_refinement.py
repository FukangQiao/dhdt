--- conflicted
+++ resolved
@@ -3,10 +3,6 @@
 import numpy as np
 import pandas
 from scipy import ndimage
-<<<<<<< HEAD
-=======
-from scipy.optimize import curve_fit, RuntimeError
->>>>>>> ce07accc
 from scipy.interpolate import CubicSpline
 from scipy.optimize import curve_fit
 from skimage.filters import threshold_otsu
@@ -145,15 +141,9 @@
                     np.max(line_Z)])
             y_lsq = four_pl_curve(local_x, *a_hat)
             infl_point = np.interp(a_hat[2], local_x, rng)
-<<<<<<< HEAD
             point_cov = a_cov[2, 2] * steps
-        except:
+        except RuntimeError:
             infl_point, point_cov = 0, 0
-=======
-            point_cov = a_cov[2,2]*steps
-        except RuntimeError:
-            infl_point, point_cov = 0,0
->>>>>>> ce07accc
     elif method in ('spline', 'cubic_spline'):
         # qnt = 0.5 if kwargs.get('quantile') is None else \
         #     kwargs.get('quantile')
