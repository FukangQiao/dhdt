import numpy as np

from tqdm import tqdm

# image libraries
from skimage.transform import radon
from scipy.signal import find_peaks

# local functions
from ..generic.mapping_tools import map2pix
from .matching_tools import pad_radius
from .matching_tools_frequency_filters import low_pass_circle
from .coupling_tools import create_template_at_center


def get_radon_angle(Z, num_dir=1, fitting='polynomial'):
    """ get the major directional tendencies within an image. Based upon
    [wwwRUN]_ which is the basis for [Go18]_ and [IL23]_

    Parameters
    ----------
    Z : numpy.ndarray, size=(m,n)
        image with intensities
    num_dir : positive integer
        amount of directions to estimate
    fitting : {'polynomial', 'median'}
        fitting function used for the localization

    Returns
    -------
    θ : np.array, float, unit=degree
        predominant direction(s) of the image
    score : np.ndarray, float
        relative strength of the directional signal

    References
    ----------
    .. [wwwRUN] https://www.runmycode.org/companion/view/2711
    .. [Go18] Gong et al. "Simulating the roles of crevasse routing of surface
              water and basal friction on the surge evolution of Basin 3,
              Austfonna ice-cap" The cryosphere, vol.12(5) pp.1563-1577, 2018.
    .. [IL23] Izeboud & Lhermitte "Damage detection on Antarctic ice shelves
              using the normalised radon transform" Remote sensing of
              environment vol.284 pp.113359, 2023.
    """
    θ = np.linspace(-90, +90, 36, endpoint=False)
    circle = low_pass_circle(Z)
    np.putmask(Z, ~circle, 0)
    sinogram = radon(Z, θ, circle=True)

    # entropy
    sino_std = np.std(sinogram, axis=0)
    sino_med = np.median(np.stack(
        (np.roll(sino_std, -1), sino_std, np.roll(sino_std, +1))),
                         axis=0)
    if fitting in ['polynomial']:
        θ_x = np.linspace(-90, +90, 360, endpoint=False)
        poly = np.poly1d(np.polyfit(θ, sino_med, 12))
    else:
        # local peaks
        idx, properties = find_peaks(sino_std, distance=3)
        idx = idx[:num_dir]
        θ_hat, score = θ[idx], sino_std[idx]
    return θ_hat, score


def radon_orientation(Z,
                      geoTransform,
                      X_grd,
                      Y_grd,
                      temp_radius=7,
                      num_dir=1,
                      fitting='polynomial'):
    Θ, Score = np.zeros_like(X_grd), np.zeros_like(X_grd)

    # todo
    #    if num_dir>1:
    #        np.repeat()
    (m, n) = X_grd.shape
    assert (X_grd.shape == Y_grd.shape)  # should be of the same size
    # preparation
    Z = pad_radius(Z, temp_radius)
    I_grd, J_grd = map2pix(geoTransform, X_grd, Y_grd)
    I_grd, J_grd = I_grd.flatten(), J_grd.flatten()
    I_grd, J_grd = np.round(I_grd).astype(int), np.round(J_grd).astype(int)
    I_grd += temp_radius
    J_grd += temp_radius

    for counter in tqdm(range(len(I_grd))):
<<<<<<< HEAD
        Z_sub = create_template_at_center(Z, I_grd[counter], J_grd[counter],
                                          temp_radius)
        idx_grd = np.unravel_index(counter, (m, n), 'C')
        try:
            if np.ptp(Z_sub) == 0:
                continue
        except:
            print('.')

        θ, score = get_radon_angle(Z_sub, num_dir=num_dir, fitting=fitting)
        # write results
        if Θ.size > 0:
            Θ[idx_grd[0], idx_grd[1]] = θ
=======
        I_sub = create_template_at_center(I, I_grd[counter], J_grd[counter],
                                          temp_radius, filling='random')
        idx_grd = np.unravel_index(counter, (m, n), 'C')
        if np.ptp(I_sub)==0:
            continue

        ψ, score = get_radon_angle(I_sub, num_dir=num_dir, fitting=fitting)
        # write results
        if Θ.size>0:
            Θ[idx_grd[0], idx_grd[1]] = ψ
>>>>>>> 8b8af330
            Score[idx_grd[0], idx_grd[1]] = score
    return Θ, Score


# get_orientation_of_two_subsets(I1_sub, I2_sub)<|MERGE_RESOLUTION|>--- conflicted
+++ resolved
@@ -87,32 +87,16 @@
     J_grd += temp_radius
 
     for counter in tqdm(range(len(I_grd))):
-<<<<<<< HEAD
         Z_sub = create_template_at_center(Z, I_grd[counter], J_grd[counter],
-                                          temp_radius)
+                                          temp_radius, filling='random')
         idx_grd = np.unravel_index(counter, (m, n), 'C')
-        try:
-            if np.ptp(Z_sub) == 0:
-                continue
-        except:
-            print('.')
+        if np.ptp(Z_sub) == 0:
+            continue
 
-        θ, score = get_radon_angle(Z_sub, num_dir=num_dir, fitting=fitting)
+        ψ, score = get_radon_angle(Z_sub, num_dir=num_dir, fitting=fitting)
         # write results
         if Θ.size > 0:
-            Θ[idx_grd[0], idx_grd[1]] = θ
-=======
-        I_sub = create_template_at_center(I, I_grd[counter], J_grd[counter],
-                                          temp_radius, filling='random')
-        idx_grd = np.unravel_index(counter, (m, n), 'C')
-        if np.ptp(I_sub)==0:
-            continue
-
-        ψ, score = get_radon_angle(I_sub, num_dir=num_dir, fitting=fitting)
-        # write results
-        if Θ.size>0:
             Θ[idx_grd[0], idx_grd[1]] = ψ
->>>>>>> 8b8af330
             Score[idx_grd[0], idx_grd[1]] = score
     return Θ, Score
 
