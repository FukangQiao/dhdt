# general libraries
import warnings
import numpy as np

# image processing libraries
from scipy import ndimage, interpolate, fft, signal

from ..generic.unit_conversion import deg2compass

# frequency preparation
from ..preprocessing.image_transforms import mat_to_gray


def perdecomp(img):
    """calculate the periodic and smooth components of an image, based upon
    [Mo11]_.

    Parameters
    ----------
    img : numpy.ndarray, size=(m,n)
        array with intensities

    Returns
    -------
    per : numpy.ndarray, size=(m,n)
        periodic component
    cor : numpy.ndarray, size=(m,n)
        smooth component

    References
    ----------
    .. [Mo11] Moisan, L. "Periodic plus smooth image decomposition", Journal of
              mathematical imaging and vision vol. 39.2 pp. 161-179, 2011.

    Examples
    --------
    >>> import numpy as np
    >>> from dhdt.testing.matching_tools import create_sample_image_pair

    >>> im1,_,_,_,_ = create_sample_image_pair(d=2**7, max_range=1)
    >>> per,cor = perdecomp(im1)

    >>> spec1 = np.fft.fft2(per)
    """
    assert type(img) in (np.ma.core.MaskedArray, np.ndarray), \
        ("please provide an array")

    # don't need to process empty arrays
    if (0 in img.shape):
        return img, np.zeros_like(img)

    img = img.astype(float)
    if img.ndim == 2:
        (m, n) = img.shape
        per = np.zeros((m, n), dtype=float)

        per[+0, :] = +img[0, :] - img[-1, :]
        per[-1, :] = -per[0, :]

        per[:, +0] = per[:, +0] + img[:, +0] - img[:, -1]
        per[:, -1] = per[:, -1] - img[:, +0] + img[:, -1]

    elif img.ndim == 3:
        (m, n, b) = img.shape
        per = np.zeros((m, n, b), dtype=float)

        per[+0, :, :] = +img[0, :, :] - img[-1, :, :]
        per[-1, :, :] = -per[0, :, :]

        per[:, +0, :] = per[:, +0, :] + img[:, +0, :] - img[:, -1, :]
        per[:, -1, :] = per[:, -1, :] - img[:, +0, :] + img[:, -1, :]

    fy = np.cos(2 * np.pi * (np.arange(0, m)) / m)
    fx = np.cos(2 * np.pi * (np.arange(0, n)) / n)

    Fx = np.repeat(fx[np.newaxis, :], m, axis=0)
    Fy = np.repeat(fy[:, np.newaxis], n, axis=1)
    Fx[0, 0] = 0
    if img.ndim == 3:
        Fx = np.repeat(Fx[:, :, np.newaxis], b, axis=2)
        Fy = np.repeat(Fy[:, :, np.newaxis], b, axis=2)
        cor = np.real(np.fft.ifftn(np.fft.fft2(per) * .5 / (2 - Fx - Fy)))
    else:
        cor = np.real(np.fft.ifft2(np.fft.fft2(per) * .5 / (2 - Fx - Fy)))
    per = img - cor
    return per, cor


def make_template_float(Z):
    """ templates for frequency matching should be float and ideally have
    limited border issues.

    Parameters
    ----------
    Z : numpy.ndarray, size={(m,n), (m,n,b)}
        grid with intensity values

    Returns
    -------
    Z : numpy.ndarray, size={(m,n), (m,n,b)}, dtype=float, range=0...1
        grid with intensity values
    """
    if Z.dtype.type in (np.uint8, np.uint16):
        Z = mat_to_gray(Z)  # transform to float in range 0...1
        Z = perdecomp(Z)[0]  # spectral pre-processing
        Z = np.atleast_2d(np.squeeze(Z))
    return Z


def normalize_power_spectrum(Q):
    """transform spectrum to complex vectors with unit length

    Parameters
    ----------
    Q : numpy.ndarray, size=(m,n), dtype=complex
        cross-spectrum

    Returns
    -------
    Qn : numpy.ndarray, size=(m,n), dtype=complex
        normalized cross-spectrum, that is elements with unit length

    Examples
    --------
    >>> import numpy as np
    >>> from dhdt.testing.matching_tools import create_sample_image_pair

    >>> im1,im2,_,_,_ = create_sample_image_pair(d=2**4, max_range=1)
    >>> spec1,spec2 = np.fft.fft2(im1), np.fft.fft2(im2)
    >>> Q = spec1 * np.conjugate(spec2) # fourier based image matching
    >>> Qn = normalize_spectrum(Q)

    """
    assert type(Q) == np.ndarray, ("please provide an array")
    Qn = np.divide(Q, abs(Q), out=np.zeros_like(Q), where=Q != 0)
    return Qn


def local_coherence(Q, ds=1):
    """ estimate the local coherence of a spectrum

    Parameters
    ----------
    Q : numpy.ndarray, size=(m,n), dtype=complex
        array with cross-spectrum, with centered coordinate frame
    ds : integer, default=1
        kernel radius to describe the neighborhood

    Returns
    -------
    M : numpy.ndarray, size=(m,n), dtype=float
        vector coherence from no to ideal, i.e.: 0...1

    See Also
    --------
    thresh_masking

    Examples
    --------
    >>> import numpy as np
    >>> import matplotlib.pyplot as plt
    >>> from dhdt.testing.matching_tools import create_sample_image_pair

    >>> # create cross-spectrum with random displacement
    >>> im1,im2,_,_,_ = create_sample_image_pair(d=2**4, max_range=1)
    >>> spec1,spec2 = np.fft.fft2(im1), np.fft.fft2(im2)
    >>> Q = spec1 * np.conjugate(spec2)
    >>> Q = normalize_spectrum(Q)
    >>> Q = np.fft.fftshift(Q) # transform to centered grid

    >>> C = local_coherence(Q)

    >>> plt.figure(), plt.imshow(C, cmap='OrRd'), plt.colorbar(), plt.show()
    >>> plt.figure(), plt.imshow(np.angle(Q), cmap='twilight'),
    >>> plt.colorbar(), plt.show()
    """
    assert type(Q) == np.ndarray, "please provide an array"

    diam = 2 * ds + 1
    C = np.zeros_like(Q)
    isteps, jsteps = np.meshgrid(np.linspace(-ds, +ds, 2 * ds + 1, dtype=int),
                                 np.linspace(-ds, +ds, 2 * ds + 1, dtype=int))
    IN = np.ones(diam**2, dtype=bool)
    IN[diam**2 // 2] = False
    isteps, jsteps = isteps.flatten()[IN], jsteps.flatten()[IN]

    for idx, istep in enumerate(isteps):
        jstep = jsteps[idx]
        Q_step = np.roll(Q, (istep, jstep))
        # if the spectrum is normalized, then no division is needed
        C += Q * np.conj(Q_step)
    C = np.abs(C) / np.sum(IN)
    return C


def make_fourier_grid(Q,
                      indexing='ij',
                      system='radians',
                      shift=True,
                      axis='center'):
    """
    The four quadrants of the coordinate system of the discrete Fourier
    transform are flipped. This function gives its coordinate system as it
    would be in a map (xy) or pixel based (ij) system.

    Parameters
    ----------
    Q : numpy.ndarray, size=(m,n), dtype=complex
        Fourier based (cross-)spectrum.
    indexing : {‘xy’, ‘ij’}
         * "xy" : using map coordinates
         * "ij" : using local image  coordinates
    system : {‘radians’, ‘unit’, 'normalized'}
       the extent of the cross-spectrum can span from
         * "radians" : -pi..+pi (default)
         * "unit" : -1...+1
         * "normalized" : -0.5...+0.5
         * "pixel" : -m/2...+m/2
    shift : boolean, default=True
        the coordinate frame of a Fourier transform is flipped

    Returns
    -------
    F_1 : numpy.ndarray, size=(m,n), dtype=integer
        first coordinate index of the Fourier spectrum in a map system.
    F_2 : numpy.ndarray, size=(m,n), dtype=integer
        second coordinate index  of the Fourier spectrum in a map system.

    Notes
    -----
        .. code-block:: text

          metric system:         Fourier-based flip
                 y               ┼------><------┼
                 ^               |              |
                 |               |              |
                 |               v              v
          <------┼-------> x
                 |               ^              ^
                 |               |              |
                 v               ┼------><------┼

    It is important to know what type of coordinate systems exist, hence:

        .. code-block:: text

          coordinate |           coordinate  ^ y
          system 'ij'|           system 'xy' |
                     |                       |
                     |       j               |       x
             --------┼-------->      --------┼-------->
                     |                       |
                     |                       |
                     | i                     |
                     v                       |
   """
    assert type(Q) in (np.ma.core.MaskedArray, np.ndarray), \
        "please provide an array"
    m, n = Q.shape
    if indexing == 'ij':
        if axis in ('center', ):
            (I_grd, J_grd) = np.meshgrid(np.arange(0, m),
                                         np.arange(0, n),
                                         indexing='ij')
        else:
            (I_grd, J_grd) = np.meshgrid(np.arange(0, m) - (m // 2),
                                         np.arange(0, n) - (n // 2),
                                         indexing='ij')
        F_1, F_2 = I_grd / m, J_grd / n
    else:
        fy, fx = np.linspace(0, m, m), np.linspace(0, n, n)
        if axis in ('center', ):
            fy, fx = fy - (m // 2), fx - (n // 2)
        fy, fx = np.flip(fy) / m, fx / n

        F_1 = np.repeat(fx[np.newaxis, :], m, axis=0)
        F_2 = np.repeat(fy[:, np.newaxis], n, axis=1)

    if system == 'radians':  # what is the range of the axis
        F_1 *= 2 * np.pi
        F_2 *= 2 * np.pi
    elif system == 'pixel':
        F_1 *= n
        F_1 *= m
    elif system == 'unit':
        F_1 *= 2
        F_2 *= 2
    if shift:
        F_1, F_2 = np.fft.fftshift(F_1), np.fft.fftshift(F_2)
    return F_1, F_2


def construct_phase_plane(Z, di, dj, indexing='ij'):
    """given a displacement, create what its phase plane in Fourier space

    Parameters
    ----------
    Z : np.array, size=(m,n)
        image domain
    di : float
        displacement along the vertical axis
    dj : float
        displacement along the horizantal axis
    indexing : {‘xy’, ‘ij’}
         * "xy" : using map coordinates
         * "ij" : using local image  coordinates

    Returns
    -------
    Q : np.array, size=(m,n), complex
        array with phase angles

    Notes
    -----
    Two different coordinate system are used here:

        .. code-block:: text

          indexing   |           indexing    ^ y
          system 'ij'|           system 'xy' |
                     |                       |
                     |       i               |       x
             --------+-------->      --------+-------->
                     |                       |
                     |                       |
          image      | j         map         |
          based      v           based       |

    """
<<<<<<< HEAD
    (m, n) = Z.shape

    I_grd, J_grd = np.meshgrid(np.arange(0, n) - (n // 2),
                               np.arange(0, m) - (m // 2),
                               indexing='ij')
    I_grd, J_grd = I_grd / m, J_grd / n
=======

    (m,n) = I.shape

    (I_grd,J_grd) = np.meshgrid(np.arange(0,n)-(n//2),
                                np.arange(0,m)-(m//2),
                                indexing=indexing)
    I_grd,J_grd = I_grd/m, J_grd/n
>>>>>>> 8b8af330

    Q_unwrap = ((I_grd * di) + (J_grd * dj)) * (2 * np.pi)  # in radians
    Q = np.cos(-Q_unwrap) + 1j * np.sin(-Q_unwrap)

    Q = np.fft.fftshift(Q)
    return Q


def cross_spectrum_to_coordinate_list(data, W=np.array([])):
    """ if data is given in array for, then transform it to a coordinate list

    Parameters
    ----------
    data : np.array, size=(m,n), dtype=complex
        cross-spectrum
    W : np.array, size=(m,n), dtype=boolean
        weigthing matrix of the cross-spectrum

    Returns
    -------
    data_list : np.array, size=(m*n,3), dtype=float
        coordinate list with angles, in normalized ranges, i.e: -1 ... +1
    """
    assert type(data) == np.ndarray, ("please provide an array")
    assert type(W) == np.ndarray, ("please provide an array")

    if data.shape[0] == data.shape[1]:
        (m, n) = data.shape
        F1, F2 = make_fourier_grid(np.zeros((m, n)),
                                   indexing='ij',
                                   system='unit')

        # transform from complex to -1...+1
        Q = np.fft.fftshift(np.angle(data) / np.pi)  # (2*np.pi))

        data_list = np.vstack((F1.flatten(), F2.flatten(), Q.flatten())).T
        if W.size > 0:  # remove masked data
            data_list = data_list[W.flatten() == 1, :]
    elif W.size != 0:
        data_list = data[W.flatten() == 1, :]
    else:
        data_list = data
    return data_list


def construct_phase_values(IJ,
                           di,
                           dj,
                           indexing='ij',
                           system='radians'):  # todo implement indexing
    """given a displacement, create what its phase plane in Fourier space

    Parameters
    ----------
    IJ : np.array, size=(_,2), dtype=float
        locations of phase values
    di : float
        displacment along the vertical axis
    dj : float
        displacment along the horizantal axis
    indexing : {‘xy’, ‘ij’}
         * "xy" : using map coordinates
         * "ij" : using local image  coordinates
    indexing : {‘radians’ (default), ‘unit’, 'normalized'}
        the extent of the cross-spectrum can span different ranges

         * "radians" : -pi..+pi
         * "unit" : -1...+1
         * "normalized" : -0.5...+0.5

    Returns
    -------
    Q : np.array, size=(_,1), complex
        array with phase angles
    """

    if system == 'radians':  # -pi ... +pi
        scaling = 1
    elif system == 'unit':  # -1 ... +1
        scaling = np.pi
    else:  # normalized -0.5 ... +0.5
        scaling = 2 * np.pi

    Q_unwrap = ((IJ[:, 0] * di) + (IJ[:, 1] * dj)) * scaling
    Q = np.cos(-Q_unwrap) + 1j * np.sin(-Q_unwrap)
    return Q


def gradient_fourier(Z):
    """ spectral derivative estimation

    Parameters
    ----------
    Z : numpy.ndarray, size=(m,n), dtype=float
        intensity array

    Returns
    -------
    dZdx_1, dZdx_2 : numpy.ndarray, size=(m,n), dtype=float
        first order derivative along both axis
    """
    m, n = Z.shape[0:2]

    x_1 = np.linspace(0, 2 * np.pi, m, endpoint=False)
    dx = x_1[1] - x_1[0]

    k_1, k_2 = 2 * np.pi * np.fft.fftfreq(m, dx), 2 * np.pi * np.fft.fftfreq(
        n, dx)
    K_1, K_2 = np.meshgrid(k_1, k_2, indexing='ij')

    # make sure Gibbs phenomena are reduced
    I_g = perdecomp(Z)[0]
    W_1, W_2 = hanning_window(K_1), hanning_window(K_2)

    dZdx_1 = np.fft.ifftn(W_1 * K_1 * 1j * np.fft.fftn(Z)).real
    dZdx_2 = np.fft.ifftn(W_2 * K_2 * 1j * np.fft.fftn(Z)).real
    return dZdx_1, dZdx_2


# frequency matching filters
def raised_cosine(Z, beta=0.35):
    """ raised cosine filter, based on [St01]_ and used by [Le07]_.
    
    Parameters
    ----------    
    Z : numpy.array, size=(m,n)
        array with intensities
    beta : float, default=0.35
        roll-off factor
    
    Returns
    -------
    W : numpy.array, size=(m,n), dtype=float
        weighting mask
    
    See Also
    --------
    tpss   

    References
    ----------    
    .. [St01] Stone et al. "A fast direct Fourier-based algorithm for subpixel
              registration of images." IEEE Transactions on geoscience and
              remote sensing. vol. 39(10) pp. 2235-2243, 2001.
    .. [Le07] Leprince, et.al. "Automatic and precise orthorectification,
              coregistration, and subpixel correlation of satellite images,
              application to ground deformation measurements", IEEE 
              Transactions on geoscience and remote sensing vol. 45.6 pp. 
              1529-1558, 2007.

    Examples
    --------
    >>> import numpy as np
    >>> from dhdt.testing.matching_tools import create_sample_image_pair

    >>> im1,im2,_,_,_ = create_sample_image_pair(d=2**4, max_range=1)
    >>> spec1,spec2 = np.fft.fft2(im1), np.fft.fft2(im2)

    >>> rc1 = raised_cosine(spec1, beta=0.35)
    >>> rc2 = raised_cosine(spec2, beta=0.50)

    >>> Q = (rc1*spec1) * np.conjugate((rc2*spec2)) # Fourier based image matching
    >>> Qn = normalize_spectrum(Q)    
    """  # noqa: E501
    assert type(Z) == np.ndarray, "please provide an array"
    (m, n) = Z.shape

    Fx, Fy = make_fourier_grid(Z, indexing='xy', system='normalized')
    R = np.hypot(Fx, Fy)  # radius
    # filter formulation
    Hamm = np.cos((np.pi / (2 * beta)) * (R - (.5 - beta)))**2
    selec = np.logical_and((.5 - beta) <= R, R <= .5)

    # compose filter
    W = np.zeros((m, n))
    W[(.5 - beta) > R] = 1
    W[selec] = Hamm[selec]
    return W


def hamming_window(Z):
    """ create two-dimensional Hamming filter

    Parameters
    ----------
    Z : numpy.array, size=(m,n)
        array with intensities

    Returns
    -------
    W : numpy.array, size=(m,n), dtype=bool
        weighting mask

    See Also
    --------
    raised_cosine, cosine_bell, high_pass_circle, blackman_window,
    hamming_window
    """
    assert type(Z) == np.ndarray, "please provide an array"
    m, n = Z.shape
    W = np.sqrt(np.outer(np.hamming(m), np.hamming(n)))
    W = np.fft.fftshift(W)
    return W


def hanning_window(Z):
    """ create two-dimensional Hanning filter, also known as Cosine Bell

    Parameters
    ----------
    Z : numpy.array, size=(m,n)
        array with intensities

    Returns
    -------
    W : numpy.array, size=(m,n), dtype=bool
        weighting mask

    See Also
    --------
    raised_cosine, cosine_bell, high_pass_circle, blackman_window,
    hamming_window
    """
    assert type(Z) == np.ndarray, "please provide an array"
    m, n = Z.shape
    W = np.sqrt(np.outer(np.hanning(m), np.hanning(n)))
    W = np.fft.fftshift(W)
    return W


def blackman_window(Z):
    """ create two-dimensional Blackman filter

    Parameters
    ----------
    Z : numpy.array, size=(m,n)
        array with intensities

    Returns
    -------
    W : numpy.array, size=(m,n), dtype=bool
        weighting mask

    See Also
    --------
    raised_cosine, cosine_bell, high_pass_circle, hamming_window,
    hanning_window
    """
    assert type(Z) == np.ndarray, "please provide an array"
    m, n = Z.shape
    W = np.sqrt(np.outer(np.blackman(m), np.blackman(n)))
    W = np.fft.fftshift(W)
    return W


def kaiser_window(Z, beta=14.):
    """ create two dimensional Kaiser filter

    Parameters
    ----------
    Z : numpy.array, size=(m,n)
        array with intensities
    beta: float
        0.0 - rectangular window
        5.0 - similar to Hamming window
        6.0 - similar to Hanning window
        8.6 - similar to Blackman window

    Returns
    -------
    W : numpy.array, size=(m,n), dtype=bool
        weighting mask

    See Also
    --------
    raised_cosine, cosine_bell, high_pass_circle, hamming_window,
    hanning_window
    """
    assert type(Z) == np.ndarray, "please provide an array"
    m, n = Z.shape
    W = np.sqrt(np.outer(np.kaiser(m, beta), np.kaiser(n, beta)))
    W = np.fft.fftshift(W)
    return W


def low_pass_rectancle(Z, r=0.50):
    """ create hard two dimensional low-pass filter

    Parameters
    ----------
    Z : numpy.array, size=(m,n)
        array with intensities
    r : float, default=0.5
        radius of the rectangle, r=.5 is same as its width

    Returns
    -------
    W : numpy.array, size=(m,n), dtype=bool
        weighting mask

    See Also
    --------
    low_pass_circle, low_pass_pyramid, low_pass_bell

    References
    ----------
    .. [Ta03] Takita et al. "High-accuracy subpixel image registration based on
              phase-only correlation" IEICE transactions on fundamentals of
              electronics, communications and computer sciences, vol.86(8)
              pp.1925-1934, 2003.
    """
    assert type(Z) == np.ndarray, "please provide an array"
    Fx, Fy = make_fourier_grid(Z, indexing='xy', system='normalized')

    # filter formulation
    W = np.logical_and(np.abs(Fx) <= r, np.abs(Fy) <= r)
    return W


def low_pass_pyramid(Z, r=0.50):
    """ create low-pass two-dimensional filter with pyramid shape, see also
    [Ta03]_.

    Parameters
    ----------
    Z : numpy.array, size=(m,n)
        array with intensities
    r : float, default=0.5
        radius of the mother rectangle, r=.5 is same as its width

    Returns
    -------
    W : numpy.array, size=(m,n), dtype=bool
        weighting mask

    See Also
    --------
    low_pass_rectancle, low_pass_circle, low_pass_bell

    References
    ----------
    .. [Ta03] Takita et al. "High-accuracy subpixel image registration based on
              phase-only correlation" IEICE transactions on fundamentals of
              electronics, communications and computer sciences, vol.86(8)
              pp.1925-1934, 2003.
    """
    assert type(Z) == np.ndarray, "please provide an array"
    R = low_pass_rectancle(Z, r)
    W = signal.convolve2d(R.astype(float),
                          R.astype(float),
                          mode='same',
                          boundary='wrap')
    W = np.fft.fftshift(W / np.max(W))
    return W


def low_pass_bell(Z, r=0.50):
    """ create low-pass two-dimensional filter with a bell shape, see also
    [Ta03]_.

    Parameters
    ----------
    Z : numpy.ndarray, size=(m,n)
        array with intensities
    r : float, default=0.5
        radius of the mother rectangle, r=.5 is same as its width

    Returns
    -------
    W : numpy.ndarray, size=(m,n), dtype=bool
        weighting mask

    See Also
    --------
    low_pass_rectancle, low_pass_circle, low_pass_pyramid

    References
    ----------
    .. [Ta03] Takita et al. "High-accuracy subpixel image registration based on
              phase-only correlation" IEICE transactions on fundamentals of
              electronics, communications and computer sciences, vol.86(8)
              pp.1925-1934, 2003.
    """
    assert type(Z) == np.ndarray, "please provide an array"
    R1 = low_pass_rectancle(Z, r)
    R2 = low_pass_pyramid(Z, r)
    W = signal.convolve2d(R1.astype(float),
                          R2.astype(float),
                          mode='same',
                          boundary='wrap')
    W = np.fft.fftshift(W / np.max(W))
    return W


def low_pass_circle(Z, r=0.50):
    """ create hard two-dimensional low-pass filter

    Parameters
    ----------
    Z : numpy.array, size=(m,n)
        array with intensities
    r : float, default=0.5
        radius of the circle, r=.5 is same as its width

    Returns
    -------
    W : numpy.array, size=(m,n), dtype=bool
        weighting mask

    See Also
    --------
    raised_cosine, cosine_bell, high_pass_circle
    """
    assert type(Z) in (np.ma.core.MaskedArray, np.ndarray), \
        "please provide an array"
    if type(Z) in (np.ma.core.MaskedArray, ):
        Z = np.ma.getdata(Z)

    Fx, Fy = make_fourier_grid(Z,
                               indexing='xy',
                               system='normalized',
                               shift=False)
    R = np.hypot(Fx, Fy)  # radius
    # filter formulation
    W = R <= r
    return W


def low_pass_ellipse(Z, r1=0.50, r2=0.50):
    """ create hard low-pass filter

    Parameters
    ----------
    Z : numpy.array, size=(m,n)
        array with intensities
    r1 : float, default=0.5
        radius of the ellipse along the first axis, r=.5 is same as its width
    r2 : float, default=0.5
        radius of the ellipse along the second axis

    Returns
    -------
    W : numpy.array, size=(m,n), dtype=bool
        weighting mask

    See Also
    --------
    raised_cosine, cosine_bell, high_pass_circle, low_pass_circle
    """
    sc = r1 / r2
    assert type(Z) == np.ndarray, ("please provide an array")
    Fx, Fy = make_fourier_grid(Z, indexing='xy', system='normalized')
    R = np.hypot(sc * Fx, Fy)  # radius
    # filter formulation
    W = R <= r1
    return W


def high_pass_circle(Z, r=0.50):
    """ create hard high-pass filter

    Parameters
    ----------
    Z : numpy.array, size=(m,n)
        array with intensities
    r : float, default=0.5
        radius of the circle, r=.5 is same as its width

    Returns
    -------
    W : numpy.array, size=(m,n), dtype=bool
        weighting mask

    See Also
    --------
    raised_cosine, cosine_bell, low_pass_circle
    """
    assert type(Z) == np.ndarray, ("please provide an array")
    Fx, Fy = make_fourier_grid(Z, indexing='xy', system='normalized')
    R = np.hypot(Fx, Fy)  # radius
    # filter formulation
    W = R >= r
    return W


def cosine_bell(Z):
    """ cosine bell filter

    Parameters
    ----------
    Z : numpy.array, size=(m,n)
        array with intensities

    Returns
    -------
    W : numpy.array, size=(m,n), dtype=float
        weighting mask

    See Also
    --------
    raised_cosine
    """
    assert type(Z) == np.ndarray, ("please provide an array")
    Fx, Fy = make_fourier_grid(Z, indexing='xy', system='normalized')
    R = np.hypot(Fx, Fy)  # radius

    # filter formulation
    W = .5 * np.cos(2 * R * np.pi) + .5
    W[R > .5] = 0
    return W


def cross_shading_filter(Q, az_1, az_2):  # todo
    """

    Parameters
    ----------
    Q : numpy.array, size=(m,n)
        cross-power spectrum
    az_1 : float, unit=degrees, range=-180...+180
        illumination direction of template
    az_2 : float, unit=degrees, range=-180...+180
        illumination direction of search space

    Returns
    -------
    W : numpy.array, size=(m,n), dtype=float
        weigthing grid

    References
    ----------
    .. [Wa15] Wan, "Phase correlation-based illumination-insensitive image
              matching for terrain-related applications" PhD dissertation at
              Imperical College London, 2015.
    """
    F_1, F_2 = make_fourier_grid(Q, indexing='xy', system='radians')
    θ = np.angle(F_2 + 1j * F_1)
    az_1, az_2 = np.deg2rad(az_1), np.deg2rad(az_2)

    def _get_angular_sel(θ, az_1, az_2):
        c_θ, s_θ = np.cos(θ), np.sin(θ)
        c_down = np.minimum(np.cos(az_1), np.cos(az_2))
        s_down = np.minimum(np.sin(az_1), np.sin(az_2))
        c_up = np.maximum(np.cos(az_1), np.cos(az_2))
        s_up = np.maximum(np.sin(az_1), np.sin(az_2))
        OUT = np.logical_and(
            np.logical_and(np.less(c_down, c_θ), np.less(c_θ, c_up)),
            np.logical_and(np.less(s_down, s_θ),
                           np.less(s_θ, s_up)))  # (4.42) in [1], pp.51
        return OUT

    W = np.ones_like(Q, dtype=float)
    down, up = az_2 - (3 * np.pi / 2), az_1 - (np.pi / 2)
    OUT1 = _get_angular_sel(θ, down, up)
    np.putmask(W, OUT1, 0)

    down, up = az_2 - (np.pi / 2), az_1 + (np.pi / 2)
    OUT2 = _get_angular_sel(θ, down, up)
    np.putmask(W, OUT2, 0)
    return W


# cross-spectral and frequency signal metrics for filtering
def thresh_masking(S, m=1e-4, s=10):
    """
    Mask significant intensities in spectrum, following [St01]_ and [Le07]_.

    Parameters
    ----------
    S : numpy.array, size=(m,n), dtype=complex
        array with spectrum, i.e.: S = np.fft.fft2(I)
    m : float, default=1e-3
        cut-off intensity in respect to maximum
    s : integer, default=10
        kernel size of the median filter

    Returns
    -------
    M : numpy.array, size=(m,n), dtype=bool
        frequency mask

    See Also
    --------
    tpss

    References
    ----------
    .. [St01] Stone et al. "A fast direct Fourier-based algorithm for subpixel
              registration of images." IEEE Transactions on geoscience and
              remote sensing vol. 39(10) pp. 2235-2243, 2001.
    .. [Le07] Leprince, et.al. "Automatic and precise orthorectification,
              coregistration, and subpixel correlation of satellite images,
              application to ground deformation measurements", IEEE
              Transactions on geoscience and remote sensing vol. 45.6 pp.
              1529-1558, 2007.
    """
    assert type(S) == np.ndarray, ("please provide an array")
    S_bar = np.abs(S)
    th = np.max(S_bar) * m

    # compose filter
    M = S_bar > th
    if s > 0:
        M = ndimage.median_filter(M, size=(s, s))
    return M


def perc_masking(S, m=.95, s=10):
    assert type(S) == np.ndarray, ("please provide an array")
    S_bar = np.abs(S)
    th = np.percentile(S_bar, m * 100)

    # compose filter
    M = S_bar > th
    if s > 0:
        M = ndimage.median_filter(M, size=(s, s))
    return M


def coherence_masking(S, m=.7, s=0):
    M = local_coherence(normalize_power_spectrum(S)) > m
    if s > 0:
        M = ndimage.median_filter(M, size=(s, s))
    return M


def adaptive_masking(S, m=.9):
    """ mark significant intensities in spectrum, following [Le07]_.

    Parameters
    ----------
    S : numpy.array, size=(m,n), dtype=complex
        array with spectrum, i.e.: S = np.fft.fft2(I)
    m : float, default=.9
        cut-off intensity in respect to maximum

    Returns
    -------
    M : numpy.array, size=(m,n), dtype=bool
        frequency mask

    See Also
    --------
    tpss

    References
    ----------
    .. [Le07] Leprince, et.al. "Automatic and precise orthorectification,
              coregistration, and subpixel correlation of satellite images,
              application to ground deformation measurements", IEEE
              Transactions on geoscience and remote sensing vol. 45.6 pp.
              1529-1558, 2007.
    """
    assert type(S) == np.ndarray, ("please provide an array")
    np.seterr(divide='ignore')
    LS = np.log10(np.abs(S))
    LS[np.isinf(LS)] = np.nan
    np.seterr(divide='warn')

    NLS = LS - np.nanmax(LS.flatten())
    mean_NLS = m * np.nanmean(NLS.flatten())

    M = NLS > mean_NLS
    return M


def gaussian_mask(S):
    """ mask significant intensities in spectrum, following [Ec08]_.

    Parameters
    ----------
    S : numpy.array, size=(m,n), dtype=complex
        array with spectrum, i.e.: S = np.fft.fft2(I)

    Returns
    -------
    M : numpy.array, size=(m,n), dtype=bool
        frequency mask

    See Also
    --------
    tpss

    References
    ----------
    .. [Ec08] Eckstein et al. "Phase correlation processing for DPIV
              measurements", Experiments in fluids, vol.45 pp.485-500, 2008.

    Examples
    --------
    >>> import numpy as np
    >>> from dhdt.testing.matching_tools import create_sample_image_pair

    >>> im1,im2,_,_,_ = create_sample_image_pair(d=2**4, max_range=1)
    >>> spec1,spec2 = np.fft.fft2(im1), np.fft.fft2(im2)
    >>> Q = spec1 * np.conjugate(spec2) # Fourier based image matching
    >>> Qn = normalize_spectrum(Q)

    >>> W = gaussian_mask(Q)
    >>> C = np.fft.ifft2(W*Q)
    """
    assert type(S) == np.ndarray, "please provide an array"
    (m, n) = S.shape
    Fx, Fy = make_fourier_grid(S, indexing='xy', system='normalized')

    M = np.exp(-.5 * ((Fy * np.pi) / m)**2) * np.exp(-.5 *
                                                     ((Fx * np.pi) / n)**2)
    return M<|MERGE_RESOLUTION|>--- conflicted
+++ resolved
@@ -327,22 +327,12 @@
           based      v           based       |
 
     """
-<<<<<<< HEAD
     (m, n) = Z.shape
 
     I_grd, J_grd = np.meshgrid(np.arange(0, n) - (n // 2),
                                np.arange(0, m) - (m // 2),
-                               indexing='ij')
+                               indexing=indexing)
     I_grd, J_grd = I_grd / m, J_grd / n
-=======
-
-    (m,n) = I.shape
-
-    (I_grd,J_grd) = np.meshgrid(np.arange(0,n)-(n//2),
-                                np.arange(0,m)-(m//2),
-                                indexing=indexing)
-    I_grd,J_grd = I_grd/m, J_grd/n
->>>>>>> 8b8af330
 
     Q_unwrap = ((I_grd * di) + (J_grd * dj)) * (2 * np.pi)  # in radians
     Q = np.cos(-Q_unwrap) + 1j * np.sin(-Q_unwrap)
