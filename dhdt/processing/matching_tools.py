import warnings

import numpy as np

from dhdt.generic.mapping_tools import map2pix


def get_integer_peak_location(C, metric=None):
    """ get the location in an array of the highest score

    Parameters
    ----------
    C : np.array, size=(m,n)
        similarity score surface
    metric : {'peak_abs' (default), 'peak_ratio', 'peak_rms', 'peak_ener',
              'peak_nois', 'peak_conf', 'peak_entr'}
        Metric to be used to describe the matching score, the following can be
        chosen from:

        * 'peak_abs' : the absolute score
        * 'peak_ratio' : the primary peak ratio i.r.t. the second peak
        * 'peak_rms' : the peak ratio i.r.t. the root mean square error
        * 'peak_ener' : the peaks' energy
        * 'peak_noise' : the peak reation i.r.t. to the noise
        * 'peak_conf' : the peak confidence
        * 'peak_entr' : the peaks' entropy

    Returns
    -------
    di,dj : integer
        horizontal and vertical location of highest score
    matching_metric : float
        metric as specified by 'method'
    max_corr : float
        value of highest point in the array

    Notes
    -----
    Based upon a image centered coordinate frame:

        .. code-block:: text

         +-----------+-----------+
         |indexing   |           |
         |system 'ij'|           |
         |           |           |
         |           |           |
         |           |         j |
         | ----------o---------> |
         |           |           |
         |           |           |
         |           |           |
         |correlation| i         |
         |image      v           |
         +-----------+-----------+

    Examples
    --------
    >>> import numpy as np
    >>> from dhdt.processing.matching_tools_organization import \
            get_integer_peak_location
    >>> from dhdt.testing.matching_tools import create_sample_image_pair

    >>> im1,im2,ti,tj,_ = create_sample_image_pair(d=2**4, max_range=1)
    >>> Q = phase_corr(im1, im2)
    >>> C = np.fft.ifft2(Q)
    >>> di,dj,_,_ = get_integer_peak_location(C)
    """
    from .matching_tools_organization import estimate_match_metric

    assert isinstance(C, np.ndarray), "please provide an array"
    max_corr = np.argmax(C)

    ij = np.unravel_index(max_corr, C.shape, order='F')  # 'C'
    di, dj = ij[::-1]
    di -= C.shape[0] // 2
    dj -= C.shape[1] // 2

    if metric is None:
        score = 0
    else:
        score = estimate_match_metric(C, di=di, dj=dj, metric=metric)
    return di, dj, score, max_corr


def get_peak_indices(C, num_estimates=1):
    """ get the locations in an array where peaks are present

    Parameters
    ----------
    C : np.array, size=(m,n)
        scoring or voting surface
    num_estimates : integer
        number of peaks to be estimated

    Returns
    -------
    idx : np.array, size=(k,2), dtype=integer
        vertical and horizontal location of highest peak(s), based upon an
        image coordinate system, that is [row, collumn] indexing
    val : np.array, size=(k,)
        voting score at peak location

    Notes
    -----
    Based upon a image centered coordinate frame:

        .. code-block:: text

                 j
         +------->---------------+
         |indexing               |
         |system 'ij'            |
         |                       |
         v i                     |
         |                       |
         +-----------------------+
    """
    from skimage.morphology import extrema

    peak_C = extrema.local_maxima(C)
    ids = np.array(np.where(peak_C))  # this seems to go in rows
    scores = C[peak_C]

    # rank scores from max to minimum
    sort_idx = np.flip(np.argsort(scores))
    scores, ids = scores[sort_idx], ids[:, sort_idx]

    idx = np.zeros((num_estimates, C.ndim), dtype=int)
    val = np.zeros(num_estimates)

    maximal_num = np.minimum(len(scores), num_estimates)
    idx[:maximal_num, :] = \
        ids[:, :maximal_num].T  # swap axis, because of np.where
    val[:maximal_num] = scores[:maximal_num]
    return idx, val


# supporting functions
def get_template(Z, idx_1, idx_2, radius):
    """ get a template, eventhough the index or template might be outside the
    given domain

    Parameters
    ----------
    Z : np.array, size=(m,n), dtype={integer,float}
        large numpy array with intensities/data
    idx_1 : integer
        row index of the central pixel of interest
    idx_2 : integer
        collumn index of the central pixel of interest
    radius : integer
        shortest radius of the template

    Returns
    -------
    Z_sub : np.array, size=(k,k)
        array with Gaussian peak in the center
    """
    sub_idx = np.mgrid[idx_1 - radius:idx_1 + radius + 1,
                       idx_2 - radius:idx_2 + radius + 1]

    sub_ids = np.ravel_multi_index(np.vstack(
        (sub_idx[0].flatten(), sub_idx[1].flatten())),
                                   Z.shape,
                                   mode='clip')
    Z_sub = np.take(Z, sub_ids, mode='clip')
    Z_sub = np.reshape(Z_sub, (2 * radius + 1, 2 * radius + 1))
    return Z_sub


def pad_images_and_filter_coord_list(M1,
                                     M2,
                                     geoTransform1,
                                     geoTransform2,
                                     X_grd,
                                     Y_grd,
                                     ds1,
                                     ds2,
                                     same=True):
    """ pad imagery, depending on the template size, also transform and shift
    the associated coordinate grids/lists

    Parameters
    ----------
    M1 : {numpy.ndarray, numpy.masked.array}, size=(m,n), ndim={2,3}
        first image array
    M2 : {numpy.ndarray, numpy.masked.array}, size=(m,n), ndim={2,3}
        second image array
    geoTransform1 : tuple
        affine transformation coefficients of array M1
    geoTransform2 : tuple
        affine transformation coefficients of array M2
    X_grd : numpy.ndarray, size=(k,l), type=float
        horizontal map coordinates of matching centers of array M1
    Y_grd : numpy.ndarray, size=(k,l), type=float
        vertical map coordinates of matching centers of array M2
    ds1 : TYPE
        extra boundary to be added to the first data array
    ds2 : TYPE
        extra boundary to be added to the second data array
    same : dtype=bool, optional
        Either the same coordinates are used, but when a feature is tracked,
        then the coordinates between time stamps differ. The default is True.

    Returns
    -------
    M1_new : numpy.ndarray, size=(m+2*ds1,n+2*ds1), ndim={2,3}
        extended data array
    M2_new : numpy.ndarray, size=(m+2*ds2,n+2*ds2), ndim={2,3}
        extended data array
    i1 : numpy.ndarray, size=(_,1), dtype=integer
        vertical image coordinates of the template centers of first image
    j1 : numpy.ndarray, size=(_,1), dtype=integer
        horizontal image coordinates of the template centers of first image
    i2 : numpy.ndarray, size=(_,1), dtype=integer
        vertical image coordinates of the template centers of second image
    j2 : numpy.array, size=(_,1), dtype=integer
        horizontal image coordinates of the template centers of second image
    IN : numpy.ndarray, size=(k,l), dtype=boolean
        classification of the grid, which are in and out

    See Also
    --------
    ..generic.mapping_tools.ref_trans : translates geoTransform
    """
    # init
    assert isinstance(M1, (np.ma.core.MaskedArray, np.ndarray)), \
        "please provide an array"
    assert isinstance(M2, (np.ma.core.MaskedArray, np.ndarray)), \
        "please provide an array"
    assert isinstance(geoTransform1, tuple), 'geoTransform should be a tuple'
    assert isinstance(geoTransform2, tuple), 'geoTransform should be a tuple'
    assert (X_grd.shape == Y_grd.shape)  # should be of the same size
    assert isinstance(ds1, int), "please provide an integer"
    assert isinstance(ds2, int), "please provide an integer"

    if same:  # matching done at the same location
        X1_grd, X2_grd, Y1_grd, Y2_grd = X_grd, X_grd, Y_grd, Y_grd

    else:  # a moveable entity is tracked
        X1_grd, X2_grd = X_grd[:, 0], X_grd[:, 1]
        Y1_grd, Y2_grd = Y_grd[:, 0], Y_grd[:, 1]

    # map transformation to pixel domain
<<<<<<< HEAD
    I1_grd, J1_grd = map2pix(geoTransform1, X1_grd, Y1_grd)
    #    I1_grd = np.round(I1_grd).astype(np.int64)
    #    J1_grd = np.round(J1_grd).astype(np.int64)

    i1, j1 = I1_grd.flatten(), J1_grd.flatten()

    I2_grd, J2_grd = map2pix(geoTransform2, X2_grd, Y2_grd)
    #    I2_grd = np.round(I2_grd).astype(np.int64)
    #    J2_grd = np.round(J2_grd).astype(np.int64)

    i2, j2 = I2_grd.flatten(), J2_grd.flatten()
=======
    I1_grd,J1_grd = map2pix(geoTransform1, X1_grd, Y1_grd)
    i1,j1 = I1_grd.flatten(), J1_grd.flatten()

    I2_grd,J2_grd = map2pix(geoTransform2, X2_grd, Y2_grd)
    i2,j2 = I2_grd.flatten(), J2_grd.flatten()
>>>>>>> 729e68c8

    i1, j1, i2, j2, IN = remove_posts_pairs_outside_image(
        M1, i1, j1, M2, i2, j2)

    # extend image size, so search regions at the border can be used as well
    M1_new = pad_radius(M1, ds1)
    i1 += ds1
    j1 += ds1

    M2_new = pad_radius(M2, ds2)
    i2 += ds2
    j2 += ds2

    return M1_new, M2_new, i1, j1, i2, j2, IN


def pad_radius(Z, radius, cval=0):
    """ add extra boundary to array, so templates can be easier extracted

    Parameters
    ----------
    Z : {numpy.ndarray, numpy.masked.array}, size=(m,n) or (m,n,b)
        data array
    radius : {positive integer, tuple}
        extra boundary to be added to the data array
    cval = {integer, flaot}
        conastant value to be used in the padding region

    Returns
    -------
    Z_xtra : np.array, size=(m+2*radius,n+2*radius)
        extended data array
    """
    assert type(Z) in (np.ma.core.MaskedArray, np.ndarray), \
        ("please provide an array")
    if not type(radius) is tuple:
        radius = (radius, radius)

    if Z.ndim == 3:
        if type(Z) in (np.ma.core.MaskedArray, ):
            Z_xtra = np.ma.array(np.pad(Z, ((radius[0], radius[1]),
                                            (radius[0], radius[1]), (0, 0)),
                                        'constant',
                                        constant_values=cval),
                                 mask=np.pad(np.ma.getmaskarray(Z),
                                             ((radius[0], radius[1]),
                                              (radius[0], radius[1]), (0, 0)),
                                             'constant',
                                             constant_values=True))
            return Z_xtra
        Z_xtra = np.pad(Z, ((radius[0], radius[1]), (radius[0], radius[1]),
                            (0, 0)),
                        'constant',
                        constant_values=cval)
        return Z_xtra
    if type(Z) in (np.ma.core.MaskedArray, ):
        Z_xtra = np.ma.array(np.pad(Z, ((radius[0], radius[1]),
                                        (radius[0], radius[1])),
                                    'constant',
                                    constant_values=cval),
                             mask=np.pad(np.ma.getmaskarray(Z),
                                         ((radius[0], radius[1]),
                                          (radius[0], radius[1])),
                                         'constant',
                                         constant_values=True))
        return Z_xtra
    Z_xtra = np.pad(Z, ((radius[0], radius[1]), (radius[0], radius[1])),
                    'constant',
                    constant_values=cval)
    return Z_xtra


def prepare_grids(im_stack, ds, cval=0):
    """prepare stack by padding, dependent on the matching template

    the image stack is sampled by a template, that samples without overlap. all
    templates need to be of the same size, thus the image stack needs to be
    enlarged if the stack is not a multitude of the template size

    Parameters
    ----------
    im_stack : {numpy.ndarray, numpy.masked.array}, size(m,n,k)
        imagery array
    ds : integer
        size of the template, in pixels
    cval : {integer, float}
        value to pad the imagery with

    Returns
    -------
    im_stack : numpy.ndarray, size(m+ds,n+ds,k)
        extended imagery array
    I_grd : np.array, size=(p,q)
        vertical image coordinates of the template centers
    J_grd : np.array, size=(p,q)
        horizontal image coordinates of the template centers

    """
    assert isinstance(im_stack, (np.ma.core.MaskedArray, np.ndarray)), \
        "please provide an array"
    assert isinstance(ds, int), "please provide an integer"
    if im_stack.ndim == 2:
        im_stack = np.atleast_3d(im_stack)

    # padding is needed to let all imagery be of the correct template size
    i_pad = int(np.ceil(im_stack.shape[0] / ds) * ds - im_stack.shape[0])
    j_pad = int(np.ceil(im_stack.shape[1] / ds) * ds - im_stack.shape[1])

    im_stack = np.pad(im_stack, ((0, i_pad), (0, j_pad), (0, 0)),
                      'constant',
                      constant_values=(cval, cval))
    im_stack = np.squeeze(im_stack)

    # ul
    i_samp = np.arange(0, im_stack.shape[0] - ds, ds)
    j_samp = np.arange(0, im_stack.shape[1] - ds, ds)
    J_grd, I_grd = np.meshgrid(j_samp, i_samp)
    return im_stack, I_grd, J_grd


def make_templates_same_size(I1, I2):
    assert type(I1) in (np.ma.core.MaskedArray, np.ndarray), \
        ("please provide an array")
    assert type(I2) in (np.ma.core.MaskedArray, np.ndarray), \
        ("please provide an array")

    mt, nt = I1.shape[0], I1.shape[1]  # dimenstion of the template
    ms, ns = I2.shape[0], I2.shape[1]  # dimension of the search space

    assert ms >= mt  # search domain should be of equal size or bigger
    assert ns >= nt

    if I1.ndim > I2.ndim:
        I2 = np.atleast_3d(I2)
    elif I1.ndim < I2.ndim:
        I1 = np.atleast_3d(I1)

    md, nd = (ms - mt) // 2, (ns - nt) // 2
    if md == 0 | nd == 0:  # I2[+0:-0, ... does not seem to work
        I2sub = I2
    else:
        if I1.ndim == 3:
            if I1.shape[2] == I2.shape[2]:
                I2sub = I2[+md:-md, +nd:-nd, :]
            elif I1.shape[2] > I2.shape[2]:
                I2sub = np.repeat(I2[+md:-md, +nd:-nd], I1.shape[2], axis=2)
            elif I1.shape[2] < I2.shape[2]:
                I2sub = I2[+md:-md, +nd:-nd, :]
                I1 = np.repeat(I1, I2.shape[2], axis=2)
        else:
            I2sub = I2[+md:-md, +nd:-nd]
    return I1, I2sub


def remove_posts_outside_image(Z, i, j):
    """

    Parameters
    ----------
    Z : numpy.ndarray, size=(m,n)
        grid of interest
    i,j : numpy.ndarray, size=(k,)
        post locations given in image coordinates

    Returns
    -------
    i,j : numpy.ndarray, size=(l,)
        filtered locations within the data array "I"

    See Also
    --------
    remove_posts_pairs_outside_image
    """
    assert Z.ndim >= 2, ('please provide an 2D array')

    IN = np.logical_and.reduce((i >= 0, i < (Z.shape[0] - 1), j >= 0, j
                                < (Z.shape[1] - 1)))
    i, j = i[IN], j[IN]
    return i, j, IN


def remove_posts_pairs_outside_image(I1, i1, j1, I2, i2, j2):
    """

    Parameters
    ----------
    I1 : numpy.ndarray, size=(m,n)
        raster array of interest, where point pairs are located
    i1,j1 : numpy.ndarray, size=(k,)
        post locations of first pair, given in image coordinates
    I2 : numpy.ndarray, size=(m,n)
        raster array of interest, where point pairs are located
    i2,j2 : numpy.ndarray, size=(k,)
        post locations of second pair, given in image coordinates

    Returns
    -------
    i1,j1,i2,j2 : numpy.ndarray, size=(l,)
        filtered locations within the data array "I1" or "I2"

    See Also
    --------
    remove_posts_outside_image
    """
    assert I1.ndim >= 2, ('please provide I1 as an 2D array')
    assert I2.ndim >= 2, ('please provide I2 as an 2D array')

    IN = np.logical_and.reduce(
        (i1 >= 0, i1 < (I1.shape[0] - 1), j1 >= 0, j1 < (I1.shape[1] - 1), i2
         >= 0, i2 < (I2.shape[0] - 1), j2 >= 0, j2 < (I2.shape[1] - 1)))
    i1, j1, i2, j2 = i1[IN], j1[IN], i2[IN], j2[IN]
    return i1, j1, i2, j2, IN


def test_bounds_reposition(d, temp_size, search_size):
    """
    See Also
    --------
    reposition_templates_from_center
    """
    space_bound = (search_size - temp_size) // 2
    if abs(d) > space_bound:
        warnings.warn("part of the template will be out of the image" +
                      "with this displacement estimate")
        reposition_dir = np.sign(d)
        d = reposition_dir * np.minimum(abs(d), space_bound)
    return d


def reposition_templates_from_center(I1, I2, di, dj):
    mt, nt = I1.shape[0], I1.shape[1]  # dimenstion of the template
    ms, ns = I2.shape[0], I2.shape[1]  # dimension of the search space

    di, dj = int(di), int(dj)
    di, dj = test_bounds_reposition(di, mt,
                                    ms), test_bounds_reposition(dj, nt, ns)

    assert ms >= mt  # search domain should be of equal size or bigger
    assert ns >= nt
    assert I1.ndim == I2.ndim  # should be the same dimension

    mc, nc = ms // 2, ns // 2  # center location

    if I1.ndim == 3:
        I2sub = I2[mc - (mt // 2) - di:mc + (mt // 2) - di,
                   nc - (nt // 2) - dj:nc + (nt // 2) - dj, :]
    else:
        I2sub = I2[mc - (mt // 2) - di:mc + (mt // 2) - di,
                   nc - (nt // 2) - dj:nc + (nt // 2) - dj]
    return I1, I2sub


def get_coordinates_of_template_centers(Grid, temp_size):
    """ create grid of template centers

    When tiling an array into smaller templates, this function
    gives the locations of the centers.

    Parameters
    ----------
    Grid : {numpy.ndarray, numpy.masked.array, tuple}, size=(m,n)
        array with data values, or a geoTransform
    temp_size : positive integer
        size of the kernel in pixels

    Returns
    -------
    I_idx : numpy.ndarray, size=(k,l)
        array with row coordinates
    J_idx : numpy.ndarray, size=(k,l)
        array with collumn coordinates

    See Also
    --------
    dhdt.processing.matching_tools.get_value_at_template_centers
    dhdt.processing.matching_tools.prepare_grids
    dhdt.generic.mapping_tools.pix2map

    Notes
    -----
    Two different coordinate system are used here:

        .. code-block:: text

          indexing   |           indexing    ^ y
          system 'ij'|           system 'xy' |
                     |                       |
                     |       j               |       x
             --------+-------->      --------+-------->
                     |                       |
                     |                       |
          image      | i         map         |
          based      v           based       |

    """

    assert isinstance(Grid, (np.ma.core.MaskedArray, np.ndarray, tuple)), \
        "please provide an array or tuple"
    assert isinstance(temp_size, int), "please provide an integer"

    if isinstance(Grid, tuple):
        (m, n) = Grid[-2:]
    else:
        (m, n) = Grid.shape[:2]

    radius = np.floor(temp_size / 2).astype('int')
    I_idx, J_idx = np.mgrid[radius:(m - radius):temp_size,
                            radius:(n - radius):temp_size]
    return I_idx, J_idx


def get_value_at_template_centers(Grid, temp_size):
    """ When tiling an array into small templates, this function gives the
    value of the pixel in its center.

    Parameters
    ----------
    Grid : {numpy.ndarray, numpy.masked.array}, size=(m,n), ndim={2,3}
        array with data values
    temp_size : integer
        size of the kernel in pixels

    Returns
    -------
    grid_centers_values : np.ndarray, size=(k,l), ndim={2,3}
        value of the pixel in the kernels' center

    See Also
    --------
    dhdt.processing.matching_tools.get_coordinates_of_template_centers
    """
    assert isinstance(Grid, (np.ma.core.MaskedArray, np.ndarray)), \
        "please provide an array"
    assert isinstance(temp_size, int), "please provide an integer"

    Iidx, Jidx = get_coordinates_of_template_centers(Grid, temp_size)
    if (Grid.ndim == 3):
        m, n = Iidx.shape
        b = Grid.shape[2]
        Iidx = np.tile(np.atleast_3d(Iidx), (1, 1, b))
        Jidx = np.tile(np.atleast_3d(Jidx), (1, 1, b))
        Kidx = np.ones((m, n, b))
        Kidx = np.einsum('k,ijk->ijk', np.linspace(0, b - 1, b),
                         Kidx).astype(int)
        grid_centers_values = Grid[Iidx, Jidx, Kidx]
    else:
        grid_centers_values = Grid[Iidx, Jidx]

    return grid_centers_values


def get_data_and_mask(Z, M=None):
    """ sometimes data is given in masked array form (numpy.ma), then this is
    separated into regular numpy.arrays

    Parameters
    ----------
    Z : {numpy.ndarray, numpy.masked.array}
        data grid
    M : {numpy.ndarray, numpy.masked.array}, default=None
        masking array, where True means data, and False neglecting elements

    Returns
    -------
    Z : numpy.ndarray
        data array
    M : numpy.ndarray, dtype=bool
        masking array, where True means data, and False neglecting elements
    """
    # make compatible with masked array
    if isinstance(Z, np.ma.core.MaskedArray):
        if M is None:
            M = np.invert(np.ma.getmaskarray(Z))
        else:
            if isinstance(M, np.ma.core.MaskedArray):
                M = np.ma.getdata(M)
            M = np.logical_and(M, np.invert(np.ma.getmaskarray(Z)))
        Z = np.ma.getdata(Z)
    else:
        if M is None:
            M = np.ones_like(Z)
        if M.size == 0:
            M = np.ones_like(Z)
        if isinstance(M, np.ma.core.MaskedArray):
            M = np.ma.getdata(M)
        M = M.astype(dtype=bool)
    return Z, M<|MERGE_RESOLUTION|>--- conflicted
+++ resolved
@@ -243,25 +243,11 @@
         Y1_grd, Y2_grd = Y_grd[:, 0], Y_grd[:, 1]
 
     # map transformation to pixel domain
-<<<<<<< HEAD
     I1_grd, J1_grd = map2pix(geoTransform1, X1_grd, Y1_grd)
-    #    I1_grd = np.round(I1_grd).astype(np.int64)
-    #    J1_grd = np.round(J1_grd).astype(np.int64)
-
     i1, j1 = I1_grd.flatten(), J1_grd.flatten()
 
     I2_grd, J2_grd = map2pix(geoTransform2, X2_grd, Y2_grd)
-    #    I2_grd = np.round(I2_grd).astype(np.int64)
-    #    J2_grd = np.round(J2_grd).astype(np.int64)
-
     i2, j2 = I2_grd.flatten(), J2_grd.flatten()
-=======
-    I1_grd,J1_grd = map2pix(geoTransform1, X1_grd, Y1_grd)
-    i1,j1 = I1_grd.flatten(), J1_grd.flatten()
-
-    I2_grd,J2_grd = map2pix(geoTransform2, X2_grd, Y2_grd)
-    i2,j2 = I2_grd.flatten(), J2_grd.flatten()
->>>>>>> 729e68c8
 
     i1, j1, i2, j2, IN = remove_posts_pairs_outside_image(
         M1, i1, j1, M2, i2, j2)
