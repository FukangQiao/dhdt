import numpy as np
from sklearn.neighbors import NearestNeighbors

from ..input.read_sentinel2 import read_mean_sun_angles_s2


def get_network_indices(n):
    """ Generate a list with all matchable combinations

    Parameters
    ----------
    n : {integer, numpy.array}
        number of images or list with id's

    Returns
    -------
    grid_idxs : numpy.ndarray, size=(2,k)
        list of couples

    See Also
    --------
    get_network_by_sunangle_s2 : same version, but with constrain on sun angle
    get_adjacency_matrix_from_netwrok : construct design matrix from edge list
    """
    if type(n) in (int, np.int64, np.int32, np.int16):
        grids = np.indices((n, n))
    else:
        grids = np.meshgrid(n, n)
    grid_1 = np.triu(grids[0] + 1, +1).flatten()
    grid_1 = grid_1[grid_1 != 0] - 1
    grid_2 = np.triu(grids[1] + 1, +1).flatten()
    grid_2 = grid_2[grid_2 != 0] - 1
    grid_idxs = np.vstack((grid_1, grid_2))
    return grid_idxs

<<<<<<< HEAD

def get_network_indices_constrained(idx,
                                    d,
                                    d_max,
                                    n_max,
                                    double_direction=True):
=======
def get_network_indices_constrained(idx, d, d_max,
                                    n_max=None, double_direction=True):
>>>>>>> 729e68c8
    """ Generate a list with all matchable combinations within a certain range

    Parameters
    ----------
    idx : numpy.ndarray, size=(m,_)
        list with indices
    d : numpy.ndarray, size=(m,l)
        property to use for estimating closeness
    d_max : float,
        threshold for the maximum difference to still include
    n_max : integer
        maximum amount of nodes
    double_direction : boolean
         are duplicates with a different direction allowed

    Returns
    -------
    grid_idxs : numpy.ndarray, size=(2,k)
        list of couples

    See Also
    --------
    get_network_indices : same version, but more generic
    get_adjacency_matrix_from_netwrok : construct design matrix from edge list
    """
    if n_max is None:
        n_max = len(idx) - 1
    else:
        n_max = min(len(idx) - 1, n_max)

    if d.ndim == 1:
        d = d.reshape(-1, 1)
    nbrs = NearestNeighbors(n_neighbors=n_max + 1, algorithm='auto').fit(d)
    distances, indices = nbrs.kneighbors(d)

    IN = distances[:, 1:] <= d_max

    grid2 = indices[:, 1:]
    grid1, _ = np.indices((len(idx), n_max))
    grid_idxs = np.vstack((grid1[IN], grid2[IN]))
    if not double_direction:
        grid_idxs = np.unique(np.sort(grid_idxs, axis=0), axis=1)
    return grid_idxs


def get_network_by_sunangle_s2(datPath, sceneList, n):
    """ construct a network, connecting elements with closest sun angle with
    each other.

    Parameters
    ----------
    datPath : string
        location of the imagery
    scenceList : list
        list with strings of the Sentinel-2 imagery of interest
    n : integer
        amount of connectivity of the network

    Returns
    -------
    grid_idxs : numpy.ndarray, size=(2,k), dtype=integer
        list indices giving couples

    See Also
    --------
    get_network_indices : simple version, without constrains
    get_adjacency_matrix_from_netwrok : construct design matrix from edge list
    """
    # can not be more connected than the amount of entries
    n = min(len(sceneList) - 1, n)

    # get sun-angles from the imagery into an array
    L = np.zeros((len(sceneList), 2), 'float')
    for i in range(len(sceneList)):
        sen2Path = datPath + sceneList[i]
        (sunZn, sunAz) = read_mean_sun_angles_s2(sen2Path)
        L[i, :] = [sunZn, sunAz]
    d_max = np.inf
    grid_idxs = get_network_indices_constrained(np.arange(len(sceneList)), L,
                                                d_max, n)
    return grid_idxs


def get_adjacency_matrix_from_network(GridIdxs, number_of_nodes):
    """ transforms an edge list into an adjacency matrix, this is a general
    co-registration adjustment matrix

    Parameters
    ----------
    grd_ids : numpy.ndarray, size=(2,k), dtype=integer
        array with list of couples
    number_of_nodes integer: integer
        amount of nodes in the network

    Returns
    -------
    A : numpy.ndarray, size=(m,l)
        design matrix

    References
    ----------
    .. [AK17] Altena & Kääb. "Elevation change and improved velocity retrieval
              using orthorectified optical satellite data from different
              orbits" Remote sensing vol.9(3) pp.300, 2017.
    """
    A = np.zeros([GridIdxs.shape[1], number_of_nodes])
    A[np.arange(GridIdxs.shape[1]), GridIdxs[0, :]] = +1
    A[np.arange(GridIdxs.shape[1]), GridIdxs[1, :]] = -1
    return A<|MERGE_RESOLUTION|>--- conflicted
+++ resolved
@@ -33,17 +33,12 @@
     grid_idxs = np.vstack((grid_1, grid_2))
     return grid_idxs
 
-<<<<<<< HEAD
 
 def get_network_indices_constrained(idx,
                                     d,
                                     d_max,
-                                    n_max,
+                                    n_max=None,
                                     double_direction=True):
-=======
-def get_network_indices_constrained(idx, d, d_max,
-                                    n_max=None, double_direction=True):
->>>>>>> 729e68c8
     """ Generate a list with all matchable combinations within a certain range
 
     Parameters
