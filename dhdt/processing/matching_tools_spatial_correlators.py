--- conflicted
+++ resolved
@@ -416,8 +416,7 @@
                            axis=-1)).astype(np.float64)
     return score
 
-<<<<<<< HEAD
-=======
+
 def total_gradients(I1, I2):
     """ calculate total gradients and its kurtosis, inspired by [Ch17]_
 
@@ -466,7 +465,7 @@
     Ikurt = kurtosis(Iravel, axis=0, fisher=False)
     tg = Ikurt.reshape((m,n))
     return tg
->>>>>>> 8b8af330
+
 
 # weighted sum of differences
 # sum of robust differences, see Li_03
