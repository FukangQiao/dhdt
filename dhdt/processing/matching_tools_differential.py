# general libraries
import warnings
import numpy as np

# image processing libraries
from scipy import ndimage, interpolate

from ..generic.unit_check import are_two_arrays_equal
from ..preprocessing.image_transforms import mat_to_gray, \
    histogram_equalization
from ..processing.matching_tools import get_peak_indices
from ..generic.filtering_statistical import make_2D_Gaussian
from ..generic.handler_im import get_grad_filters, \
    nan_resistant_conv2, nan_resistant_diff2


# spatial sub-pixel allignment functions
def create_differential_data(I1, I2):
    """ estimate the spatial and temporal first derivatives of two arrays

    Parameters
    ----------
    I1 : numpy.ndarray, size=(m,n), type=float
        array with image intensities
    I2 : numpy.ndarray, size=(m,n), type=float
        array with image intensities

    Returns
    -------
    I_di : numpy.ndarray, size=(m,n), type=float
        vertical gradient of first image
    I_dj : numpy.ndarray, size=(m,n), type=float
        horizontal gradient of first image
    I_dt : numpy.ndarray, size=(m,n), type=float
        temporal gradient between first and second image

    Notes
    -----
    Two different coordinate system are used here:

        .. code-block:: text

          indexing   |           indexing    ^ y
          system 'ij'|           system 'xy' |
                     |                       |
                     |       j               |       x
             --------+-------->      --------+-------->
                     |                       |
                     |                       |
          image      | i         map         |
          based      v           based       |
    """
    assert type(I1) in (np.ma.core.MaskedArray, np.ndarray), \
        ("please provide an array")
    assert type(I2) in (np.ma.core.MaskedArray, np.ndarray), \
        ("please provide an array")
    are_two_arrays_equal(I1, I2)

    # admin
    kernel_t = np.array([[1., 1., 1.], [1., 2., 1.], [1., 1., 1.]]) / 10
    # smooth to not have very sharp derivatives
    kernel_g = make_2D_Gaussian((3, 3), fwhm=3)
    kernel_x, kernel_y = get_grad_filters('kroon')
    # since this function works in pixel space, change orientation of axis
    di, dj = np.flipud(kernel_y), kernel_x

    # estimation
    if np.any(np.isnan(I1)):
        I1 = nan_resistant_conv2(I1, kernel_g, cval=0)
        I_di = nan_resistant_diff2(I1, di, cval=0) / 2
        I_dj = nan_resistant_diff2(I1, dj, cval=0) / 2
        I1_dt = nan_resistant_conv2(I1, -kernel_t, cval=0)
    else:
        I1 = ndimage.convolve(I1, kernel_g)
        # spatial derivative
        I_di = ndimage.convolve(I1, di) / 4
        I_dj = ndimage.convolve(I1, dj) / 4

        # I_di = ndimage.convolve(I1, di) /2 # take grid spacing into account
        # I_dj = ndimage.convolve(I1, dj) /2
        # temporal derivative
        I1_dt = ndimage.convolve(I1, -kernel_t)

    if np.any(np.isnan(I2)):
        I2 = nan_resistant_conv2(I2, kernel_g, cval=0)
        I2_dt = nan_resistant_conv2(I2, kernel_t, cval=0)
    else:
        I2 = ndimage.convolve(I2, kernel_g)
        I_di += ndimage.convolve(I2, di) / 4
        I_dj += ndimage.convolve(I2, dj) / 4

        I2_dt = ndimage.convolve(I2, kernel_t)

    I_dt = I2_dt + I1_dt
    return I_di, I_dj, I_dt


def simple_optical_flow(I1,
                        I2,
                        window_size,
                        sampleI,
                        sampleJ,
                        tau=1e-2,
                        sigma=0.):
    r""" displacement estimation through optical flow, based on [LK81]_.

    Parameters
    ----------
    I1 : numpy.ndarray, size=(m,n)
        array with intensities
    I2 : numpy.ndarray, size=(m,n)
        array with intensities
    window_size: integer, {x ∈ ℕ | x ≥ 1}
        kernel size of the neighborhood
    sampleI: numpy.ndarray, size=(k,l)
        grid with image coordinates, its vertical coordinate in a pixel system
    sampleJ: numpy.ndarray, size=(k,l)
        grid with image coordinates, its horizontical coordinate
    sigma: float
        smoothness for gaussian image blur

    Returns
    -------
    Ugrd : numpy.ndarray, size=(k,l)
        vertical displacement estimate, in "ij"-coordinate system
    Vgrd : numpy.ndarray, size=(k,l)
        vertical displacement estimate, in "ij"-coordinate system
    Ueig : numpy.ndarray, size=(k,l)
        eigenvalue of system of equation for vertical estimate
    Veig : numpy.ndarray, size=(k,l)
        eigenvalue of system of equation for horizontal estimate

    See Also
    --------
    affine_optical_flow

    Notes
    -----
    This is a fast implementation using the direct surrounding to solve the
    following problem:

        .. math:: \frac{\partial I}{\partial t} =
        \frac{\partial I}{\partial x} \cdot \frac{\partial x}{\partial t} +
        \frac{\partial I}{\partial y} \cdot \frac{\partial y}{\partial t}

    Where :math:`\frac{\partial I}{\partial x}` are spatial derivatives, and
    :math:`\frac{\partial I}{\partial t}` the temporal change, while
    :math:`\frac{\partial x}{\partial t}` and
    :math:`\frac{\partial y}{\partial t}` are the parameters of interest.

    Two different coordinate system are used here:

        .. code-block:: text

            o____j                          y  map(x, y)
            |                               |
            |                               |
            i image(i, j)                   o_____x
          pixel coordinate frame        metric coordinate frame

    References
    ----------
    .. [LK81] Lucas & Kanade, "An iterative image registration technique with
              an application to stereo vision", Proceedings of 7th
              international joint conference on artificial intelligence, 1981.
    """
    are_two_arrays_equal(I1, I2)

    # check and initialize
    if isinstance(sampleI, int):
        sampleI = np.array([sampleI])
    if isinstance(sampleJ, int):
        sampleJ = np.array([sampleJ])

    # if data range is bigger than 1, transform
    if np.ptp(I1.flatten()) > 1:
        I1 = mat_to_gray(I1)
    if np.ptp(I1.flatten()) > 1:
        I2 = mat_to_gray(I2)

    # smooth the image, so derivatives are not so steep
    if sigma != 0:
        I1 = ndimage.gaussian_filter(I1, sigma=sigma)
        I2 = ndimage.gaussian_filter(I2, sigma=sigma)

    kernel_x = np.array([[-1., 1.], [-1., 1.]]) * .25
    kernel_y = np.array([[1., 1.], [-1., -1.]]) * .25
    kernel_t = np.array([[1., 1.], [1., 1.]]) * .25

    fx = ndimage.convolve(I1, kernel_x)
    fy = ndimage.convolve(I1, kernel_y)
    ft = ndimage.convolve(I2, kernel_t) + ndimage.convolve(I1, -kernel_t)

    # grid or single estimation
    if sampleI.ndim > 1:
        assert sampleI.shape == sampleJ.shape
        Ugrd = np.zeros_like(sampleI, dtype="float")
        Vgrd = np.zeros_like(sampleI, dtype="float")
        Ueig, Veig = np.zeros_like(Ugrd), np.zeros_like(Ugrd)
    else:
        Ugrd, Vgrd, Ueig, Veig = 0, 0, 0, 0

    # window_size should be odd
    radius = np.floor(window_size / 2).astype('int')
    for iIdx in np.arange(sampleI.size):
        iIm = sampleI.flat[iIdx]
        jIm = sampleJ.flat[iIdx]

        if sampleI.ndim > 1:
            (iGrd, jGrd) = np.unravel_index(iIdx, sampleI.shape)

        # get templates
        Ix = fx[iIm - radius:iIm + radius + 1,
                jIm - radius:jIm + radius + 1].flatten()  # noqa: E501
        Iy = fy[iIm - radius:iIm + radius + 1,
                jIm - radius:jIm + radius + 1].flatten()  # noqa: E501
        It = ft[iIm - radius:iIm + radius + 1,
                jIm - radius:jIm + radius + 1].flatten()  # noqa: E501

        # look if variation is present
        if np.std(It) != 0:
            b = It  # get b here
            A = np.stack((Ix, Iy), axis=1)  # get A here

            # caluclate eigenvalues to see directional contrast distribution
            ɛ = np.linalg.eigvals(np.matmul(A.T, A))
            nu = np.matmul(np.linalg.pinv(A), -b)  # get velocity here

            if sampleI.ndim > 1:
                Ugrd[iGrd, jGrd], Vgrd[iGrd, jGrd] = nu[0][0], nu[1][0]
                Ueig[iGrd, jGrd], Veig[iGrd, jGrd] = ɛ[0], ɛ[1]
            else:
                Ugrd, Vgrd = nu[1][0], nu[0][0]
                Ueig, Veig = ɛ[1], ɛ[0]

    return Ugrd, Vgrd, Ueig, Veig


def affine_optical_flow(I1,
                        I2,
                        model='affine',
                        iteration=10,
                        preprocessing=None,
                        episolar=np.array([])):
    """ displacement estimation through optical flow with an affine model,
    based on [LK81]_

    Parameters
    ----------
    I1 : numpy.ndarray, size=(m,n)
        array with intensities
    I2 : numpy.ndarray, size=(m,n)
        array with intensities
    preprocessing : {None, 'hist_equal'}
        preprocessing steps to apply to the input imagery
            * None : use the raw imagery
            * 'hist_eq' : apply histogram equalization, this is a common step
            to comply with the brightness consistency assumption in remote
            sensing imagery [Br16]_
    model : string
        several models can be used:
            * 'simple' : translation only
            * 'affine' : affine transformation and translation
            * 'similarity' : scaling, rotation and translation
    episolar : numpy.ndarray, size=(1,2)
        vector, for additional constrains [M015]_.
    iteration : integer, {x ∈ ℕ | x ≥ 0}
        number of iterations used

    Returns
    -------
    u,v : float
        displacement estimate
    A : numpy.array, size=(2,2)
        estimated mapping matrix
    snr : float
        signal to noise ratio

    Notes
    -----
    The following coordinate system is used here:

    .. code-block:: text

      indexing   |
      system 'ij'|
                 |
                 |       j
         --------+-------->
                 |
                 |
      image      | i
      based      v

    References
    ----------
    .. [LK81] Lucas & Kanade, "An iterative image registration technique with
              an application to stereo vision", Proceedings of 7th
              international joint conference on artificial intelligence, 1981.
    .. [Br16] Brigot et al. "Adaptation and evaluation of an optical flow
              method applied to coregisgtration of forest remote sensing
              images", IEEE journal of selected topics in applied remote
              sensing, vol.9(7) pp.2923-2939, 2016
    .. [M015] Mohamed et al. "Differential optical flow estimation under
              monocular epipolar line constraint", Proceedings of the
              international conference on computer vision systems, 2015.
    """
    assert isinstance(
        model, str), ('please provide a model; {simple, affine, similarity}')
    assert ~np.any(np.isnan(I2)), (
        "arrays with missing data are not yet supported")
    are_two_arrays_equal(I1, I2)

    model = model.lower()

    kernel_i, kernel_j = get_grad_filters('kroon',
                                          tsize=3,
                                          order=1,
                                          indexing='ij')

    if model in ('simple'):
        kernel_j2, _ = get_grad_filters('kroon',
                                        tsize=3,
                                        order=2,
                                        indexing='ij')
        kernel_i2 = kernel_j2.T

    (mI, nI) = I1.shape
    mnI = mI * nI

    if preprocessing in ['hist_equal']:
        I1 = histogram_equalization(I1, I2)
    # smooth to not have very sharp derivatives
    I1 = ndimage.convolve(I1, make_2D_Gaussian((3, 3), fwhm=3))

    # calculate spatial and temporal derivatives
    I_di, I_dj = ndimage.convolve(I1, kernel_i), ndimage.convolve(I1, kernel_j)
    if model in ('simple'):
        I_di2 = ndimage.convolve(I1, kernel_i2)
        I_dj2 = ndimage.convolve(I1, kernel_j2)

    W = make_2D_Gaussian((mI, nI), fwhm=np.maximum(mI, nI))

    # create local coordinate grid
    (grd_i, grd_j) = np.meshgrid(np.linspace(-(mI - 1) / 2, +(mI - 1) / 2, mI),
                                 np.linspace(-(nI - 1) / 2, +(nI - 1) / 2, nI),
                                 indexing='ij')
    stk_ij = np.column_stack([grd_i.flatten(), grd_j.flatten()])

    # initialize iteration
    p = np.zeros((1, 6), dtype=float)
    p_stack = np.zeros((iteration, 6), dtype=float)
    for i in np.arange(iteration):
        # affine transform
        Aff = np.array([[1, 0, 0], [0, 1, 0]]) + p.reshape(3, 2).T
        grd_new = np.matmul(Aff, np.vstack((stk_ij.T, np.ones(mnI))))
        new_i = np.reshape(grd_new[0, :], (mI, nI))
        new_j = np.reshape(grd_new[1, :], (mI, nI))

<<<<<<< HEAD
        # construct new templates
        try:
            I2_new = interpolate.griddata(stk_ij,
                                          I2.flatten().T, (new_i, new_j),
                                          method='cubic')
            I2_new = ndimage.convolve(I2_new, make_2D_Gaussian((3, 3), fwhm=3))
        except:
            print('different number of values and points')
=======
        # quit when outside the domain
        if np.any(0>=new_i>mI) or  np.any(0>=new_j>nI):
            break

        I2_new = interpolate.griddata(stk_ij, I2.flatten().T,
                                      (new_i,new_j), method='cubic')
        I2_new = ndimage.convolve(I2_new, make_2D_Gaussian((3,3), fwhm=3))
>>>>>>> 8b8af330

        I_dt_new = I2_new - I1

        # compose Jacobian and Hessian
        grd_i, grd_j = grd_i.flatten(), grd_j.flatten()
        if model in ('affine', 'similarity'):
            I_dt_new, W = I_dt_new.flatten(), W.flatten()
            IN = ~np.isnan(I_dt_new)
            I_di, I_dj = I_di.flatten(), I_dj.flatten()

            if model in ('affine'):
                dWdp = np.array([
                    I_di * grd_i, I_dj * grd_i, I_di * grd_j, I_dj * grd_j,
                    I_di, I_dj
                ])

                A = (np.tile(W[IN], (6, 1)) * dWdp[:, IN]) @ dWdp[:, IN].T
                y = (np.tile(W[IN],
                             (6, 1)) * dWdp[:, IN]) @ (I_dt_new[IN] * W[IN])
            elif model in ():
                dWdp = np.array([(I_di * grd_i) - (I_di * grd_j),
                                 (I_dj * grd_i) + (I_dj * grd_j), I_di, I_dj])

                A = (np.tile(W[IN], (4, 1)) * dWdp[:, IN]) @ dWdp[:, IN].T
                y = (np.tile(W[IN],
                             (4, 1)) * dWdp[:, IN]) @ (I_dt_new[IN] * W[IN])
                A = np.pad(A, ((2, 0), (2, 0)), 'constant')
                y = np.pad(y, ((2, 0), (0, 0)), 'constant')
        elif model in ('simple'):
            IN = ~np.isnan(I_dt_new)
            dWdp = np.array([[
                np.sum(W[IN] * I_di2[IN]),
                np.sum(W[IN] * I_di[IN] * I_dj[IN])
            ], [
                np.sum(W[IN] * I_di[IN] * I_dj[IN]),
                np.sum(W[IN] * I_dj2[IN])
            ]])

            A = dWdp
            y = -np.array([[np.sum(W[IN] * I_di[IN] * I_dt_new[IN])],
                           [np.sum(W[IN] * I_dj[IN] * I_dt_new[IN])]])
            A = np.pad(A, ((4, 0), (4, 0)),
                       'constant')  # add extra zero-components
            y = np.pad(y, ((4, 0), (0, 0)), 'constant')

        # todo
        # if episolar.shape[0] != 0:
        #    y =
        #    A = np.vstack((A, episolar.T))

        if y.size >= 6:  # structure should not become ill-posed
            try:
                (dp, _, _, s) = np.linalg.lstsq(A, y, rcond=None)  # [0]
            except ValueError:
                pass
        else:
            break
        p += dp.T
        p_stack[i, :] = p

    Aff = np.array([[1, 0, 0], [0, 1, 0]]) + p_stack[-1, :].reshape(3, 2).T
    # np.argmin(res)
    u, v = Aff[0, -1], Aff[1, -1]
    A = np.linalg.inv(Aff[:, 0:2]).T
    if model in ('similarity'):
        # s*cos(theta), s*sin(theta)
        breakpoint()
    snr = s[:2]
    return -2 * u, -2 * v, A, snr


def hough_optical_flow(I1,
                       I2,
                       param_resol=100,
                       sample_fraction=0,
                       num_estimates=1,
                       max_amp=1,
                       preprocessing=None):
    """ estimating optical flow through the Hough transform, based on [FT79]_.

    Parameters
    ----------
    I1 : {numpy.array, numpy.ma}, size=(m,n,b), dtype=float, ndim=2
        first image array, np.nan entries indicate no-data.
    I2 : {numpy.array, numpy.ma}, size=(m,n,b), dtype=float, ndim=2
        second image array, np.nan entries indicate no-data.
    param_resol : integer
        resolution of the Hough transform, that is, the amount of elements
        along one axis
    sample_fraction : {float,integer}
        * 0< & <1, a fraction is used in the sampling
        * >1, the number of elements given are used for sampling
    max_amp : float, default=1.
        maximum displacement to be taken into account
    preprocessing : {None, 'hist_equal'}
        preprocessing steps to apply to the input imagery
            * None : use the raw imagery
            * 'hist_eq' : apply histogram equalization, this is a common step
            to comply with the brightness consistency assumption in remote
            sensing imagery [GL12]_
    num_estimates : integer
        amount of displacement estimates

    Returns
    -------
    di,dj : float
        sub-pixel displacement
    score : float, range=0...1
        probability or amount of support for the estimate

    References
    ----------
    .. [FT79] Fennema & Thompson, "Velocity determination in scenes containing
              several moving objects" Computer graphics and image processing,
              vol.9 pp.301-317, 1979.
    .. [GL12] Guo & Lü, "Phase-shifting algorithm by use of Hough transform"
              Optics express vol.20(23) pp.26037-26049, 2012.
    """
    assert type(I1) in (np.ma.core.MaskedArray, np.ndarray), \
        ("please provide an array")
    assert type(I2) in (np.ma.core.MaskedArray, np.ndarray), \
        ("please provide an array")
    assert I1.ndim == 2, ("only grayscale imagery are implemented")
    assert I2.ndim == 2, ("only grayscale imagery are implemented")
    are_two_arrays_equal(I1, I2)

    # resolve no-data or masked array
    Msk_1, Msk_2 = np.isnan(I1), np.isnan(I2)
    if type(I1) == np.ma.core.MaskedArray:
        Msk_1 = np.logical_or(Msk_1, np.ma.getmaskarray(I1))
    if type(I1) == np.ma.core.MaskedArray:
        Msk_1 = np.logical_or(Msk_2, np.ma.getmaskarray(I2))
    I1[Msk_1], I2[Msk_2] = np.nan, np.nan

    if preprocessing in ['hist_equal']:
        I1 = histogram_equalization(I1, I2)

    I_di, I_dj, I_dt = create_differential_data(I1, I2)

    # create data
    abs_G = np.hypot(I_di, I_dj)
    θ_G = np.arctan2(I_dj, I_di)

    ρ = np.divide(I_dt, abs_G, out=np.zeros_like(abs_G), where=abs_G != 0)

    # remove flat contrast data or data with NaN's
    IN = np.logical_and(~np.logical_and(I_di == 0, I_dj == 0),
                        np.logical_or(Msk_1, Msk_2))

    di, dj, score = hough_sinus(θ_G[IN],
                                ρ[IN],
                                param_resol=param_resol,
                                max_amp=max_amp,
                                sample_fraction=sample_fraction,
                                num_estimates=num_estimates,
                                indexing='cartesian')
    # import matplotlib.pyplot as plt
    # plt.hexbin(θ_G[IN], ρ[IN], extent=(-3.14, +3.14, -1, +1)), plt.show()
    return di, dj, score


def _point_sample(φ, ρ, idx, param_resol, max_amp, u, v):
    democracy = np.zeros((param_resol, param_resol), dtype=np.float32)
    for counter in idx:
        diff = ρ[counter] - \
               (u * +np.sin(φ[counter]) +
                v * +np.cos(φ[counter]))
        # Gaussian weighting
        vote = np.exp(-np.abs(diff * param_resol) / max_amp)
        # todo: outer product, to speed-up
        np.putmask(vote, np.isnan(vote), 0)
        democracy += vote
    return democracy


def _histogram_sample(φ, ρ, param_resol, max_amp, u, v):
    H, φ_h, ρ_h = np.histogram2d(φ,
                                 ρ,
                                 bins=param_resol,
                                 range=[[-180, +180], [-max_amp, +max_amp]])

    democracy = np.zeros((param_resol, param_resol), dtype=np.float32)
    for i, j in np.ndindex(H.shape):
        if H[i, j] == 0:
            continue
        diff = ρ_h[j] - (u * +np.sin(φ_h[i]) + v * +np.cos(φ_h[i]))
        vote = np.exp(-np.abs(diff * param_resol) / max_amp)
        np.putmask(vote, np.isnan(vote), 0)
        democracy += H[i, j] * vote
    return democracy


def hough_sinus(φ,
                ρ,
                param_resol=100,
                max_amp=1,
                sample_fraction=0,
                num_estimates=1,
                indexing='polar'):
    """ estimates parameters of sinus curve through the Hough transform

    Parameters
    ----------
    φ : numpy.array, size=(m,n), unit=radians
        array with angle values, or argument of a polar expression
    ρ : numpy.array, size=(m,n)
        array with amplitude values
    param_resol : integer
        amount of bins for each axis to cover the Hough space
    max_amp : float
        maximum extent of the sinus curve, and the Hough space
    sample_fraction : float
        * ==0 : use histogram
        * < 1 : takes a random subset of the collection
        * ==1 : uses all data given
        * > 1 : uses a random collection of the number specified
    num_estimates : integer
        amount of displacement estimates

    Returns
    -------
    φ_H : float
        estimated argument of the curve
    ρ_H : float
        estimated amplitude of the curve
    score_H : float, range=0...1
        probability of support of the estimate

    References
    ----------
    .. [GL79] Guo & Lü, "Phase-shifting algorithm by use of Hough transform"
              Optics express vol.20(23) pp.26037-26049, 2012.
    """
    are_two_arrays_equal(φ, ρ)

    normalize = True
<<<<<<< HEAD
    IN = np.logical_and.reduce((~np.isnan(φ), ~np.isnan(ρ), np.abs(ρ)
                                < max_amp))
    if np.sum(IN) < 2:
        return 0, 0, 0
    φ = φ[IN]
    ρ = ρ[IN]
=======
    IN = np.logical_and.reduce((~np.isnan(φ), ~np.isnan(ρ), np.abs(ρ)<max_amp))
    if np.sum(IN)<2:
        return np.zeros(num_estimates), np.zeros(num_estimates), \
               np.zeros(num_estimates)
    φ, ρ = φ[IN], ρ[IN]
>>>>>>> 8b8af330

    if normalize:
        ρ -= np.nanmedian(ρ)

    sample_size = ρ.size
    if sample_fraction == 1:
        idx = np.arange(0, sample_size)
    elif sample_fraction == 0:
        idx = None
    elif sample_fraction > 1:  # use the amount given by sample_fraction
        idx = np.random.choice(
            sample_size,
            np.round(np.minimum(sample_size,
                                sample_fraction)).astype(np.int32),
            replace=False)
    else:  # sample random from collection
        idx = np.random.choice(sample_size,
                               np.round(sample_size * sample_fraction).astype(
                                   np.int32),
                               replace=False)

    u, v = np.meshgrid(np.linspace(-max_amp, +max_amp, param_resol),
                       np.linspace(-max_amp, +max_amp, param_resol))

    if idx is None:  # histogram goes quicker
        democracy = _histogram_sample(φ, ρ, param_resol, max_amp, u, v)
    else:
        democracy = _point_sample(φ, ρ, idx, param_resol, max_amp, u, v)

    # find multiple peaks if present and wanted
    ind, score = get_peak_indices(democracy, num_estimates=num_estimates)
    score /= sample_size  # normalize

    if indexing in (
            'polar',
            'circular',
    ):
        rho_H, φ_H = np.zeros(num_estimates), np.zeros(num_estimates)
        for cnt, sc in enumerate(score):
            if sc != 0:
                rho_H[cnt] = np.sqrt(u[ind[cnt, 0]][ind[cnt, 1]]**2 +
                                     v[ind[cnt, 0]][ind[cnt, 1]]**2)
                φ_H[cnt] = np.arctan2(u[ind[cnt, 0]][ind[cnt, 1]],
                                      v[ind[cnt, 0]][ind[cnt, 1]])
        return φ_H, rho_H, score
    elif indexing in (
            'cartesian',
            'xy',
    ):
        u_H, v_H = np.zeros(num_estimates), np.zeros(num_estimates)
        for cnt, sc in enumerate(score):
            if sc != 0:
                u_H[cnt] = u[ind[cnt, 0]][ind[cnt, 1]]
                v_H[cnt] = v[ind[cnt, 0]][ind[cnt, 1]]

        return u_H, v_H, score


def differential_stacking(I_st, id_1, id_2, dt):
    """ differential stack with different time intervals

    Parameters
    ----------
    I_st : numpy.array, size=(_,_,k)
        stack of satellite image templates
    id_1 : numpy.array, size=(n,1)
        index of the first image to be matched in the stack, for all n pairs
    id_2 : numpy.array, size=(n,1)
        index of the second image to be matched in the stack, for all n pairs
    dt : numpy.array, size=(n,1)
        time difference of the pair

    Returns
    -------
    diff_stack : {float, np.array}
        sub-pixel displacement, amount depends upon "num_estimates"
    """
    if isinstance(dt, float):
        dt = np.array([dt])
    if isinstance(id_1, int):
        id_1 = np.array([id_1])
    if isinstance(id_2, int):
        id_2 = np.array([id_2])

    for i in range(len(dt)):
        I1, I2 = I_st[..., id_1[i]], I_st[..., id_2[i]]
        # get local gradients
        I_di, I_dj, I_dt = create_differential_data(I1, I2)
        # transform to Hough-space coordinates
        abs_grad = np.hypot(I_di, I_dj)
        θ_grad = np.arctan2(I_dj, I_di)

        ρ = np.divide(I_dt,
                      abs_grad,
                      out=np.zeros_like(abs_grad),
                      where=abs_grad != 0)
        θ = np.divide(θ_grad, 1.)  # Q_scaling[i])
        θ *= dt[i]

        # bring into collection
        if i == 0:
            diff_stack = np.array([ρ.flatten(), θ.flatten()]).T
        else:
            diff_stack = np.vstack(
                (diff_stack, np.array([ρ.flatten(), θ.flatten()]).T))
    return diff_stack


# todo episolar_optical_flow<|MERGE_RESOLUTION|>--- conflicted
+++ resolved
@@ -357,24 +357,15 @@
         new_i = np.reshape(grd_new[0, :], (mI, nI))
         new_j = np.reshape(grd_new[1, :], (mI, nI))
 
-<<<<<<< HEAD
-        # construct new templates
-        try:
-            I2_new = interpolate.griddata(stk_ij,
-                                          I2.flatten().T, (new_i, new_j),
-                                          method='cubic')
-            I2_new = ndimage.convolve(I2_new, make_2D_Gaussian((3, 3), fwhm=3))
-        except:
-            print('different number of values and points')
-=======
         # quit when outside the domain
-        if np.any(0>=new_i>mI) or  np.any(0>=new_j>nI):
+        if np.any(0 >= new_i > mI) or np.any(0 >= new_j > nI):
             break
 
-        I2_new = interpolate.griddata(stk_ij, I2.flatten().T,
-                                      (new_i,new_j), method='cubic')
-        I2_new = ndimage.convolve(I2_new, make_2D_Gaussian((3,3), fwhm=3))
->>>>>>> 8b8af330
+        I2_new = interpolate.griddata(stk_ij,
+                                      I2.flatten().T,
+                                      (new_i, new_j),
+                                      method='cubic')
+        I2_new = ndimage.convolve(I2_new, make_2D_Gaussian((3,3 ), fwhm=3))
 
         I_dt_new = I2_new - I1
 
@@ -611,20 +602,17 @@
     are_two_arrays_equal(φ, ρ)
 
     normalize = True
-<<<<<<< HEAD
-    IN = np.logical_and.reduce((~np.isnan(φ), ~np.isnan(ρ), np.abs(ρ)
-                                < max_amp))
+    IN = np.logical_and.reduce((~np.isnan(φ),
+                                ~np.isnan(ρ),
+                                np.abs(ρ) < max_amp))
     if np.sum(IN) < 2:
-        return 0, 0, 0
+        return (
+            np.zeros(num_estimates),
+            np.zeros(num_estimates),
+            np.zeros(num_estimates)
+        )
     φ = φ[IN]
     ρ = ρ[IN]
-=======
-    IN = np.logical_and.reduce((~np.isnan(φ), ~np.isnan(ρ), np.abs(ρ)<max_amp))
-    if np.sum(IN)<2:
-        return np.zeros(num_estimates), np.zeros(num_estimates), \
-               np.zeros(num_estimates)
-    φ, ρ = φ[IN], ρ[IN]
->>>>>>> 8b8af330
 
     if normalize:
         ρ -= np.nanmedian(ρ)
